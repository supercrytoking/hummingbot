import math
import aiohttp
from aiokafka import (
    AIOKafkaConsumer,
    ConsumerRecord
)
import asyncio
from async_timeout import timeout
from binance.client import Client as BinanceClient
from binance import client as binance_client_module
from binance.exceptions import BinanceAPIException
from decimal import (
    Decimal
)
from functools import partial
import logging
import re
import time
from typing import (
    Dict,
    List,
    AsyncIterable,
    Optional,
    Coroutine
)
from web3 import Web3
import conf
import wings
from wings.clock cimport Clock
from wings.data_source.binance_api_order_book_data_source import BinanceAPIOrderBookDataSource
from wings.events import (
    MarketEvent,
    MarketReceivedAssetEvent,
    MarketWithdrawAssetEvent,
    BuyOrderCompletedEvent,
    SellOrderCompletedEvent,
    OrderFilledEvent,
    OrderCancelledEvent,
    BuyOrderCreatedEvent,
    SellOrderCreatedEvent,
    MarketTransactionFailureEvent,
    OrderType,
    TradeType,
    TradeFee
)
from wings.market.market_base import (
    MarketBase,
    NaN
)
from wings.order_book_tracker import (
    OrderBookTrackerDataSourceType
)
from wings.order_book cimport OrderBook
from wings.tracker.binance_order_book_tracker import BinanceOrderBookTracker
from wings.tracker.binance_user_stream_tracker import BinanceUserStreamTracker
from wings.user_stream_tracker import UserStreamTrackerDataSourceType
from wings.cancellation_result import CancellationResult
from wings.transaction_tracker import TransactionTracker
from wings.wallet.wallet_base import WalletBase
from wings.wallet.wallet_base cimport WalletBase
from collections import deque
import statistics

s_logger = None
s_decimal_0 = Decimal(0)


class BinanceTime:
    """
    Used to monkey patch Binance client's time module to adjust request timestamp when needed
    """
    BINANCE_TIME_API = "https://api.binance.com/api/v1/time"
    _bt_logger = None
    _bt_shared_instance = None

    @classmethod
    def logger(cls) -> logging.Logger:
        global _bt_logger
        if _bt_logger is None:
            _bt_logger = logging.getLogger(__name__)
        return _bt_logger

    @classmethod
    def get_instance(cls) -> "BinanceTime":
        if cls._bt_shared_instance is None:
            cls._bt_shared_instance = BinanceTime()
        return cls._bt_shared_instance

    def __init__(self, check_interval: float = 60.0):
        self._time_offset_ms = deque([])
        self._set_server_time_offset_task = None
        self._started = False
        self.SERVER_TIME_OFFSET_CHECK_INTERVAL = check_interval
        self.median_window = 100

    @property
    def started(self):
        return self._started

    @property
    def time_offset_ms(self):
        if not self._time_offset_ms or len(self._time_offset_ms) < 3:
            return 0.0
        return statistics.median(self._time_offset_ms)

    def set_time_offset_ms(self, offset):
        self._time_offset_ms.append(offset)
        if len(self._time_offset_ms) > self.median_window :
            self._time_offset_ms.popleft()

    def time(self):
        return time.time() + self.time_offset_ms * 1e-3

    def start(self):
        if self._set_server_time_offset_task is None:
            self._set_server_time_offset_task = asyncio.ensure_future(self.set_server_time_offset())
            self._started = True

    def stop(self):
        if self._set_server_time_offset_task:
            self._set_server_time_offset_task.cancel()
            self._started = False

    async def set_server_time_offset(self):
        while True:
            try:
                async with aiohttp.ClientSession() as session:
                    async with session.get(self.BINANCE_TIME_API) as resp:
                        time_now_ms = time.time() * 1e3
                        resp_data = await resp.json()
                        binance_server_time = resp_data["serverTime"]
                        time_after_ms = time.time() * 1e3
                expected_server_time = int((time_after_ms + time_now_ms)//2)
                time_offset =  binance_server_time - expected_server_time
                self.set_time_offset_ms(time_offset)

            except asyncio.CancelledError:
                raise
            except Exception:
                self.logger().error(f"Error getting Binance server time.", exc_info=True)
            finally:
                await asyncio.sleep(self.SERVER_TIME_OFFSET_CHECK_INTERVAL)

cdef class BinanceMarketTransactionTracker(TransactionTracker):
    cdef:
        BinanceMarket _owner

    def __init__(self, owner: BinanceMarket):
        super().__init__()
        self._owner = owner

    cdef c_did_timeout_tx(self, str tx_id):
        TransactionTracker.c_did_timeout_tx(self, tx_id)
        self._owner.c_did_timeout_tx(tx_id)


cdef class InFlightDeposit:
    cdef:
        public str tracking_id
        public int64_t timestamp_ms
        public str tx_hash
        public str from_address
        public str to_address
        public bint has_tx_receipt

    def __init__(self, tracking_id: str, timestamp_ms: int, tx_hash: str, from_address: str, to_address: str):
        self.tracking_id = tracking_id
        self.timestamp_ms = timestamp_ms
        self.tx_hash = tx_hash
        self.from_address = from_address
        self.to_address = to_address
        self.has_tx_receipt = False

    def __repr__(self) -> str:
        return f"InFlightDeposit(tracking_id='{self.tracking_id}', timestamp_ms={self.timestamp_ms}, " \
        f"tx_hash='{self.tx_hash}', has_tx_receipt={self.has_tx_receipt})"


cdef class WithdrawRule:
    cdef:
        public str asset_name
        public double min_withdraw_amount
        public double withdraw_fee

    def __init__(self, asset_name: str, min_withdraw_amount: float, withdraw_fee: float):
        self.asset_name = asset_name
        self.min_withdraw_amount = min_withdraw_amount
        self.withdraw_fee = withdraw_fee

    def __repr__(self) -> str:
        return f"WithdrawRule(asset_name='{self.asset_name}', min_withdraw_amount={self.min_withdraw_amount}, " \
               f"withdraw_fee={self.withdraw_fee})"


cdef class InFlightOrder:
    cdef:
        public str client_order_id
        public int64_t exchange_order_id
        public str symbol
        public bint is_buy
        public object amount
        public object executed_amount
        public object quote_asset_amount
        public str fee_asset
        public object fee_paid
        public str last_state

    SYMBOL_SPLITTER = re.compile(r"^(\w+)(BTC|ETH|BNB|XRP|USDT|USDC|TUSD|PAX)$")

    def __init__(self, client_order_id: str, exchange_order_id: int, symbol: str, is_buy: bool, amount: Decimal):
        global s_decimal_0

        self.client_order_id = client_order_id
        self.exchange_order_id = exchange_order_id
        self.symbol = symbol
        self.is_buy = is_buy
        self.amount = amount
        self.executed_amount = s_decimal_0
        self.quote_asset_amount = s_decimal_0
        self.fee_asset = None
        self.fee_paid = s_decimal_0
        self.last_state = 'NEW'

    def __repr__(self) -> str:
        return f"InFlightOrder(client_order_id='{self.client_order_id}', exchange_order_id={self.exchange_order_id}, " \
               f"symbol='{self.symbol}', is_buy={self.is_buy}, amount={self.amount}, " \
               f"executed_amount={self.executed_amount}, quote_asset_amount={self.quote_asset_amount}, " \
               f"fee_asset='{self.fee_asset}', fee_paid={self.fee_paid}, last_state='{self.last_state}')"

    def update_with_execution_report(self, execution_report: Dict[str, any]):
        last_executed_quantity = Decimal(execution_report["l"])
        last_commission_amount = Decimal(execution_report["n"])
        last_commission_asset = execution_report["N"]
        last_order_state = execution_report["X"]
        last_executed_price = Decimal(execution_report["L"])
        quote_asset_amount = last_executed_price * last_executed_quantity
        self.executed_amount += last_executed_quantity
        self.quote_asset_amount += quote_asset_amount
        if last_commission_asset is not None:
            self.fee_asset = last_commission_asset
        self.fee_paid += last_commission_amount
        self.last_state = last_order_state

    @property
    def is_done(self) -> bool:
        return self.last_state in {"FILLED", "CANCELED", "PENDING_CANCEL", "REJECTED", "EXPIRED"}

    @property
    def is_failure(self) -> bool:
        return self.last_state in {"CANCELED", "PENDING_CANCEL", "REJECTED", "EXPIRED"}

    @property
    def base_asset(self) -> str:
        m = self.SYMBOL_SPLITTER.match(self.symbol)
        return m.group(1)

    @property
    def quote_asset(self) -> str:
        m = self.SYMBOL_SPLITTER.match(self.symbol)
        return m.group(2)


cdef class TradingRule:
    cdef:
        public str symbol
        public object price_tick_size
        public object order_step_size
        public object min_order_size
        public object min_notional_size

    @classmethod
    def parse_exchange_info(cls, exchange_info_dict: Dict[str, any]) -> List[TradingRule]:
        cdef:
            list symbol_rules = exchange_info_dict.get("symbols", [])
            list retval = []
        for rule in symbol_rules:
            try:
                symbol = rule.get("symbol")
                filters = rule.get("filters")
                price_filter = [f for f in filters if f.get("filterType") == "PRICE_FILTER"][0]
                lot_size_filter = [f for f in filters if f.get("filterType") == "LOT_SIZE"][0]
                min_notional_filter = [f for f in filters if f.get("filterType") == "MIN_NOTIONAL"][0]
                retval.append(TradingRule(symbol,
                                          Decimal(price_filter.get("tickSize")),
                                          Decimal(lot_size_filter.get("stepSize")),
                                          Decimal(lot_size_filter.get("minQty")),
                                          Decimal(min_notional_filter.get("minNotional"))))
            except Exception:
                BinanceMarket.logger().error(f"Error parsing the symbol rule {rule}. Skipping.", exc_info=True)
        return retval

    def __init__(self, symbol: str, price_tick_size: Decimal, order_step_size: Decimal, min_order_size: Decimal,
                 min_notional_size: Decimal):
        self.symbol = symbol
        self.price_tick_size = price_tick_size
        self.order_step_size = order_step_size
        self.min_order_size = min_order_size
        self.min_notional_size = min_notional_size

    def __repr__(self) -> str:
        return f"TradingRule(symbol='{self.symbol}', price_tick_size={self.price_tick_size}, " \
               f"order_step_size={self.order_step_size}, min_order_size={self.min_order_size}, " \
               f"min_notional_size={self.min_notional_size})"


cdef class BinanceMarket(MarketBase):
    MARKET_RECEIVED_ASSET_EVENT_TAG = MarketEvent.ReceivedAsset.value
    MARKET_BUY_ORDER_COMPLETED_EVENT_TAG = MarketEvent.BuyOrderCompleted.value
    MARKET_SELL_ORDER_COMPLETED_EVENT_TAG = MarketEvent.SellOrderCompleted.value
    MARKET_WITHDRAW_ASSET_EVENT_TAG = MarketEvent.WithdrawAsset.value
    MARKET_ORDER_CANCELLED_EVENT_TAG = MarketEvent.OrderCancelled.value
    MARKET_TRANSACTION_FAILURE_EVENT_TAG = MarketEvent.TransactionFailure.value
    MARKET_ORDER_FILLED_EVENT_TAG = MarketEvent.OrderFilled.value
    MARKET_BUY_ORDER_CREATED_EVENT_TAG = MarketEvent.BuyOrderCreated.value
    MARKET_SELL_ORDER_CREATED_EVENT_TAG = MarketEvent.SellOrderCreated.value

    DEPOSIT_TIMEOUT = 1800.0
    API_CALL_TIMEOUT = 10.0
    BINANCE_TRADE_TOPIC_NAME = "binance-trade.serialized"
    BINANCE_USER_STREAM_TOPIC_NAME = "binance-user-stream.serialized"

    @classmethod
    def logger(cls) -> logging.Logger:
        global s_logger
        if s_logger is None:
            s_logger = logging.getLogger(__name__)
        return s_logger

    def __init__(self,
                 web3_url: str,
                 binance_api_key: str,
                 binance_api_secret: str,
                 poll_interval: float = 5.0,
                 order_book_tracker_data_source_type: OrderBookTrackerDataSourceType =
                    OrderBookTrackerDataSourceType.EXCHANGE_API,
                 user_stream_tracker_data_source_type: UserStreamTrackerDataSourceType =
                    UserStreamTrackerDataSourceType.EXCHANGE_API,
                 symbols: Optional[List[str]] = None):

        self.monkey_patch_binance_time()
        super().__init__()
        self._order_book_tracker = BinanceOrderBookTracker(data_source_type=order_book_tracker_data_source_type,
                                                           symbols=symbols)
        self._binance_client = BinanceClient(binance_api_key, binance_api_secret)
        self._user_stream_tracker = BinanceUserStreamTracker(
            data_source_type=user_stream_tracker_data_source_type, binance_client=self._binance_client)
        self._account_balances = {}
        self._ev_loop = asyncio.get_event_loop()
        self._poll_notifier = asyncio.Event()
        self._last_timestamp = 0
        self._poll_interval = poll_interval
        self._in_flight_deposits = {}
        self._in_flight_orders = {}
        self._tx_tracker = BinanceMarketTransactionTracker(self)
        self._w3 = Web3(Web3.HTTPProvider(web3_url))
        self._withdraw_rules = {}
        self._trading_rules = {}
        self._trade_fees = {}
        self._last_update_trade_fees_timestamp = 0
        self._data_source_type = order_book_tracker_data_source_type
        self._status_polling_task = None
        self._user_stream_tracker_task = None
        self._user_stream_event_listener_task = None
        self._order_tracker_task = None
        self._coro_queue = asyncio.Queue()
        self._coro_scheduler_task = None

    @property
    def name(self) -> str:
<<<<<<< HEAD
        return "Binance"
=======
        return "binance"
>>>>>>> 2c6d8cef

    @property
    def order_books(self) -> Dict[str, OrderBook]:
        return self._order_book_tracker.order_books

    @property
    def binance_client(self) -> BinanceClient:
        return self._binance_client

    @property
    def withdraw_rules(self) -> Dict[str, WithdrawRule]:
        return self._withdraw_rules

    @property
    def trading_rules(self) -> Dict[str, TradingRule]:
        return self._trading_rules

    @property
    def in_flight_orders(self) -> Dict[str, InFlightOrder]:
        return self._in_flight_orders

    @property
    def in_flight_deposits(self) -> Dict[str, InFlightDeposit]:
        return self._in_flight_deposits

    @property
    def coro_queue(self) -> asyncio.Queue:
        return self._coro_queue

    @property
    def coro_scheduler_task(self) -> asyncio.Task:
        return self._coro_scheduler_task

    async def get_active_exchange_markets(self):
        return await BinanceAPIOrderBookDataSource.get_active_exchange_markets()

    async def coro_scheduler(self, coro_queue: asyncio.Queue, interval: float = 0.5):
        while True:
            try:
                fut, coro, timeout_seconds = await coro_queue.get()
                async with timeout(timeout_seconds):
                    fut.set_result(await coro)
            except asyncio.CancelledError:
                self.logger().error("coro_scheduler has been cancelled! This shouldn't happen!", exc_info=True)
                raise
            except Exception as e:
                self.logger().error("API call error.", exc_info=True)
                try:
                    fut.set_exception(e)
                except Exception as e:
                    pass
            finally:
                try:
                    await asyncio.sleep(interval)
                except Exception as e:
                    self.logger().error("Scheduler sleep interrupted.", exc_info=True)

    def monkey_patch_binance_time(self):
        if binance_client_module.time != BinanceTime.get_instance():
            binance_client_module.time = BinanceTime.get_instance()
            BinanceTime.get_instance().start()

    async def schedule_async_call(self, coro: Coroutine, timeout_seconds: float) -> any:
        fut = self._ev_loop.create_future()
        self._coro_queue.put_nowait((fut, coro, timeout_seconds))
        return await fut

    async def query_api(self, func, *args, **kwargs) -> Dict[str, any]:
        async with timeout(self.API_CALL_TIMEOUT):
            coro = self._ev_loop.run_in_executor(wings.get_executor(), partial(func, *args, **kwargs))
            return await self.schedule_async_call(coro, self.API_CALL_TIMEOUT)

    async def query_url(self, url) -> any:
        async with aiohttp.ClientSession() as client:
            async with client.get(url, timeout=self.API_CALL_TIMEOUT) as response:
                if response.status != 200:
                    raise IOError(f"Error fetching data from {url}. HTTP status is {response.status}.")
                data = await response.json()
                return data

    async def _update_balances(self):
        cdef:
            dict account_info
            list balances
            str asset_name
            set local_asset_names = set(self._account_balances.keys())
            set remote_asset_names = set()
            set asset_names_to_remove

        account_info = await self.query_api(self._binance_client.get_account)
        balances = account_info["balances"]
        for balance_entry in balances:
            asset_name = balance_entry["asset"]
            balance = Decimal(balance_entry["free"]) + Decimal(balance_entry["locked"])
            self._account_balances[asset_name] = balance
            remote_asset_names.add(asset_name)

        asset_names_to_remove = local_asset_names.difference(remote_asset_names)
        for asset_name in asset_names_to_remove:
            del self._account_balances[asset_name]

    async def _check_failed_eth_tx(self):
        in_flight_deposits = [d for d in self._in_flight_deposits.values() if not d.has_tx_receipt]
        tasks = [self._ev_loop.run_in_executor(wings.get_executor(),
                                               self._w3.eth.getTransactionReceipt, d.tx_hash)
                 for d in in_flight_deposits]
        receipts = await asyncio.gather(*tasks)
        for d , receipt in zip(in_flight_deposits, receipts):
            if receipt is None or receipt.blockHash is None:
                continue
            if receipt.status == 0:
                self.c_did_fail_tx(d.tracking_id)
            d.has_tx_receipt = True

    async def _update_trade_fees(self):
        cdef:
            double current_timestamp = self._current_timestamp

        if current_timestamp - self._last_update_trade_fees_timestamp > 60.0 * 60.0 or len(self._trade_fees) < 1:
            try:
                res = await self.query_api(self._binance_client.get_trade_fee)
                for fee in res["tradeFee"]:
                    self._trade_fees[fee["symbol"]] = (fee["maker"], fee["taker"])
                self._last_update_trade_fees_timestamp = current_timestamp
            except Exception:
                self.logger().error("Error fetching Binance trade fees.", exc_info=True)
                raise

    cdef object c_get_fee(self,
                          str symbol,
                          object order_type,
                          object order_side,
                          double amount,
                          double price):
        cdef:
            double maker_trade_fee = 0.001
            double taker_trade_fee = 0.001

        if symbol not in self._trade_fees:
            # https://www.binance.com/en/fee/schedule
            self.logger().warning(f"Unable to find trade fee for {symbol}. Using default 0.1% maker/taker fee.")
        else:
            maker_trade_fee, taker_trade_fee = self._trade_fees.get(symbol)
        return TradeFee(percent=maker_trade_fee if order_type is OrderType.LIMIT else taker_trade_fee)

    async def _check_deposit_completion(self):
        if len(self._in_flight_deposits) < 1:
            return

        # Emit the API call.
        min_timestamp = min(d.timestamp_ms for d in self._in_flight_deposits.values())
        tx_hash_to_deposit_map = dict((d.tx_hash, d) for d in self._in_flight_deposits.values())
        api_reply = await self.query_api(self._binance_client.get_deposit_history, startTime=min_timestamp)

        # Get the deposit list data from the API reply.
        if not isinstance(api_reply, dict) or api_reply["success"] is not True:
            self.logger().error(f"Invalid reply from Binance deposit history API endpoint: {api_reply}")
            return
        deposit_list = api_reply["depositList"]

        # For each record in the deposit list, match it against known in-flight deposits.
        # Emit received asset events.
        for deposit_record in deposit_list:
            if deposit_record["status"] != 1:
                continue
            tx_id = deposit_record.get("txId", "")
            if tx_id in tx_hash_to_deposit_map:
                tracking_record = tx_hash_to_deposit_map[tx_id]
                self.logger().info(f"Received {deposit_record['amount']} {deposit_record['asset']} from "
                                   f"{tracking_record.from_address} via tx id {tx_id}.")
                self.c_trigger_event(self.MARKET_RECEIVED_ASSET_EVENT_TAG,
                                     MarketReceivedAssetEvent(
                                         deposit_record["insertTime"] * 1e-3,
                                         tracking_record.tracking_id,
                                         tracking_record.from_address,
                                         tracking_record.to_address,
                                         deposit_record["asset"],
                                         float(deposit_record["amount"])
                                     ))
                self.c_stop_tracking_deposit(tracking_record.tracking_id)

    async def _update_withdraw_rules(self):
        cdef:
            # The poll interval for withdraw rules is 60 seconds.
            int64_t last_tick = <int64_t>(self._last_timestamp / 60.0)
            int64_t current_tick = <int64_t>(self._current_timestamp / 60.0)
        if current_tick > last_tick or len(self._withdraw_rules) < 1:
            asset_rules = await self.query_url("https://www.binance.com/assetWithdraw/getAllAsset.html")
            for asset_rule in asset_rules:
                asset_name = asset_rule["assetCode"]
                min_withdraw_amount = float(asset_rule["minProductWithdraw"])
                withdraw_fee = float(asset_rule["transactionFee"])
                if asset_name not in self._withdraw_rules:
                    self._withdraw_rules[asset_name] = WithdrawRule(asset_name, min_withdraw_amount, withdraw_fee)
                else:
                    existing_rule = self._withdraw_rules[asset_name]
                    existing_rule.min_withdraw_amount = min_withdraw_amount
                    existing_rule.withdraw_fee = withdraw_fee

    async def _update_trading_rules(self):
        cdef:
            # The poll interval for withdraw rules is 60 seconds.
            int64_t last_tick = <int64_t>(self._last_timestamp / 60.0)
            int64_t current_tick = <int64_t>(self._current_timestamp / 60.0)
        if current_tick > last_tick or len(self._trading_rules) < 1:
            exchange_info = await self.query_api(self._binance_client.get_exchange_info)
            trading_rules_list = TradingRule.parse_exchange_info(exchange_info)
            self._trading_rules.clear()
            for trading_rule in trading_rules_list:
                self._trading_rules[trading_rule.symbol] = trading_rule

    async def _update_order_status(self):
        cdef:
            # This is intended to be a backup measure to close straggler orders, in case Binance's user stream events
            # are not working.
            # The poll interval for order status is 10 seconds.
            int64_t last_tick = <int64_t>(self._last_timestamp / 10.0)
            int64_t current_tick = <int64_t>(self._current_timestamp / 10.0)

        if current_tick > last_tick and len(self._in_flight_orders) > 0:
            tracked_orders = list(self._in_flight_orders.values())
            tasks = [self.query_api(self._binance_client.get_order, origClientOrderId=o.client_order_id)
                     for o in tracked_orders]
            results = await asyncio.gather(*tasks, return_exceptions=True)
            for order_update, tracked_order in zip(results, tracked_orders):
                if isinstance(order_update, Exception):
                    self.logger().error(f"Error fetching status update for the order {tracked_order.client_order_id}: "
                                        f"{order_update}.")
                    continue
                tracked_order.last_state = order_update["status"]
                client_order_id = tracked_order.client_order_id

                if tracked_order.last_state in ["FILLED", "PARTIALLY_FILLED"]:
                    self.c_trigger_event(self.MARKET_ORDER_FILLED_EVENT_TAG,
                                         OrderFilledEvent(
                                            self._current_timestamp,
                                            tracked_order.client_order_id,
                                            tracked_orders.symbol,
                                            TradeType.BUY if tracked_order.is_buy else TradeType.SELL,
                                            OrderType.LIMIT if order_update["type"]=="LIMIT" else OrderType.MARKET,
                                            float(order_update["price"]),
                                            float(order_update["executedQty"])
                                         ))
                if tracked_order.is_done:
                    if not tracked_order.is_failure:
                        if tracked_order.is_buy:
                            self.logger().info(f"The market buy order {client_order_id} has completed "
                                               f"according to order status API.")
                            self.c_trigger_event(self.MARKET_BUY_ORDER_COMPLETED_EVENT_TAG,
                                                 BuyOrderCompletedEvent(self._current_timestamp,
                                                                        tracked_order.client_order_id,
                                                                        tracked_order.base_asset,
                                                                        tracked_order.quote_asset,
                                                                        (tracked_order.fee_asset
                                                                         or tracked_order.base_asset),
                                                                        float(tracked_order.executed_amount),
                                                                        float(tracked_order.quote_asset_amount),
                                                                        float(tracked_order.fee_paid)))
                        else:
                            self.logger().info(f"The market sell order {client_order_id} has completed "
                                               f"according to order status API.")
                            self.c_trigger_event(self.MARKET_SELL_ORDER_COMPLETED_EVENT_TAG,
                                                 SellOrderCompletedEvent(self._current_timestamp,
                                                                         tracked_order.client_order_id,
                                                                         tracked_order.base_asset,
                                                                         tracked_order.quote_asset,
                                                                         (tracked_order.fee_asset
                                                                          or tracked_order.quote_asset),
                                                                         float(tracked_order.executed_amount),
                                                                         float(tracked_order.quote_asset_amount),
                                                                         float(tracked_order.fee_paid)))
                    else:
                        self.logger().info(f"The market order {client_order_id} has failed according to "
                                           f"order status API.")
                        self.c_trigger_event(self.MARKET_TRANSACTION_FAILURE_EVENT_TAG,
                                             MarketTransactionFailureEvent(
                                                 self._current_timestamp,
                                                 tracked_order.client_order_id
                                             ))
                    self.c_stop_tracking_order(tracked_order.client_order_id)

    async def _iter_kafka_messages(self, topic: str) -> AsyncIterable[ConsumerRecord]:
        while True:
            try:
                consumer = AIOKafkaConsumer(topic, loop=self._ev_loop, bootstrap_servers=conf.kafka_bootstrap_server)
                await consumer.start()
                partition = list(consumer.assignment())[0]
                await consumer.seek_to_end(partition)

                while True:
                    response = await consumer.getmany(partition, timeout_ms=1000)
                    if partition in response:
                        for record in response[partition]:
                            yield record
            except asyncio.CancelledError:
                raise
            except Exception:
                self.logger().error("Unknown error. Retrying after 5 seconds.", exc_info=True)
                await asyncio.sleep(5.0)

    async def _iter_user_event_queue(self) -> AsyncIterable[Dict[str, any]]:
        while True:
            try:
                yield await self._user_stream_tracker.user_stream.get()
            except asyncio.CancelledError:
                raise
            except Exception:
                self.logger().error("Unknown error. Retrying after 1 seconds.", exc_info=True)
                await asyncio.sleep(1.0)

    async def _user_stream_event_listener(self):
        async for event_message in self._iter_user_event_queue():
            try:
                event_type = event_message.get("e")
                if event_type != "executionReport":
                    continue
                client_order_id = event_message.get("c")
                tracked_order = self._in_flight_orders.get(client_order_id)
                if tracked_order is None:
                    self.logger().warning(f"Unrecognized order ID from user stream: {client_order_id}. Skipping.")
                    continue
                tracked_order.update_with_execution_report(event_message)
                execution_type = event_message.get("x")
                if execution_type == "TRADE":
                    self.c_trigger_event(self.MARKET_ORDER_FILLED_EVENT_TAG,
                                         OrderFilledEvent.order_filled_event_from_binance_execution_report(
                                             event_message))

                if tracked_order.is_done:
                    if not tracked_order.is_failure:
                        if tracked_order.is_buy:
                            self.logger().info(f"The market buy order {client_order_id} has completed "
                                               f"according to user stream.")
                            self.c_trigger_event(self.MARKET_BUY_ORDER_COMPLETED_EVENT_TAG,
                                                 BuyOrderCompletedEvent(self._current_timestamp,
                                                                        client_order_id,
                                                                        tracked_order.base_asset,
                                                                        tracked_order.quote_asset,
                                                                        (tracked_order.fee_asset
                                                                         or tracked_order.base_asset),
                                                                        float(tracked_order.executed_amount),
                                                                        float(tracked_order.quote_asset_amount),
                                                                        float(tracked_order.fee_paid)))
                        else:
                            self.logger().info(f"The market sell order {client_order_id} has completed "
                                               f"according to user stream.")
                            self.c_trigger_event(self.MARKET_SELL_ORDER_COMPLETED_EVENT_TAG,
                                                 SellOrderCompletedEvent(self._current_timestamp,
                                                                         client_order_id,
                                                                         tracked_order.base_asset,
                                                                         tracked_order.quote_asset,
                                                                         (tracked_order.fee_asset
                                                                          or tracked_order.quote_asset),
                                                                         float(tracked_order.executed_amount),
                                                                         float(tracked_order.quote_asset_amount),
                                                                         float(tracked_order.fee_paid)))
                    else:
                        self.logger().info(f"The market order {client_order_id} has failed according to user stream.")
                        self.c_trigger_event(self.MARKET_TRANSACTION_FAILURE_EVENT_TAG,
                                             MarketTransactionFailureEvent(
                                                 self._current_timestamp,
                                                 tracked_order.client_order_id
                                             ))
                    self.c_stop_tracking_order(client_order_id)
            except asyncio.CancelledError:
                raise
            except Exception:
                self.logger().error("Unexpected error in user stream listener loop.", exc_info=True)
                await asyncio.sleep(5.0)

    async def _status_polling_loop(self):
        while True:
            try:
                self._poll_notifier = asyncio.Event()
                await self._poll_notifier.wait()

                await asyncio.gather(
                    self._update_balances(),
                    self._check_failed_eth_tx(),
                    self._check_deposit_completion(),
                    self._update_withdraw_rules(),
                    self._update_trading_rules(),
                    self._update_order_status(),
                    self._update_trade_fees()
                )
            except asyncio.CancelledError:
                raise
            except Exception:
                self.logger().error("Unexpected error while fetching account updates.", exc_info=True)
                await asyncio.sleep(0.5)

    @property
    def ready(self) -> bool:
        return (len(self._order_book_tracker.order_books) > 0 and
                len(self._account_balances) > 0 and
                len(self._withdraw_rules) > 0 and
                len(self._trading_rules) > 0 and
                len(self._trade_fees) > 0)

    async def server_time(self) -> int:
        """
        :return: The current server time in milliseconds since UNIX epoch.
        """
        result = await self.query_api(self._binance_client.get_server_time)
        return result["serverTime"]

    def get_all_balances(self) -> Dict[str, float]:
        return self._account_balances.copy()

    async def execute_deposit(self, tracking_id: str, from_wallet: WalletBase, currency: str, amount: float):
        cdef:
            dict deposit_reply
            str deposit_address
            str tx_hash

        # First, get the deposit address from Binance.
        try:
            deposit_reply, server_time_ms = await asyncio.gather(
                self.query_api(self._binance_client.get_deposit_address, asset=currency),
                self.server_time()
            )
        except asyncio.CancelledError:
            raise
        except Exception:
            self.logger().error(f"Error fetching deposit address and server time for depositing {currency}.",
                                exc_info=True)
            self.c_trigger_event(self.MARKET_TRANSACTION_FAILURE_EVENT_TAG,
                                 MarketTransactionFailureEvent(self._current_timestamp, tracking_id))
            return

        if deposit_reply.get("success") is not True:
            self.logger().error(f"Could not get deposit address for {currency}: {deposit_reply}")
            self.c_trigger_event(self.MARKET_TRANSACTION_FAILURE_EVENT_TAG,
                                 MarketTransactionFailureEvent(self._current_timestamp, tracking_id))
            return

        deposit_address = Web3.toChecksumAddress(deposit_reply["address"])

        # Then, send the transaction from the wallet, and remember the in flight transaction.
        tx_hash = from_wallet.send(deposit_address, currency, amount)
        self.c_start_tracking_deposit(tracking_id, server_time_ms, tx_hash, from_wallet.address, deposit_address)

    cdef str c_deposit(self, WalletBase from_wallet, str currency, double amount):
        cdef:
            int64_t tracking_nonce = <int64_t>(time.time() * 1e6)
            str tracking_id = str(f"deposit://{currency}/{tracking_nonce}")
        asyncio.ensure_future(self.execute_deposit(tracking_id, from_wallet, currency, amount))

        self._tx_tracker.c_start_tx_tracking(tracking_id, self.DEPOSIT_TIMEOUT)
        return tracking_id

    async def execute_withdraw(self, tracking_id: str, to_address: str, currency: str, amount: float):
        decimal_amount = str(Decimal(f"{amount:.12g}"))
        try:
            withdraw_result = await self.query_api(self._binance_client.withdraw,
                                                   asset=currency, address=to_address, amount=decimal_amount)
        except asyncio.CancelledError:
            raise
        except Exception:
            self.logger().error(f"Error sending withdraw request to Binance for {currency}.", exc_info=True)
            self.c_trigger_event(self.MARKET_TRANSACTION_FAILURE_EVENT_TAG,
                                 MarketTransactionFailureEvent(self._current_timestamp, tracking_id))
            return

        # Since the Binance API client already does some checking for us, if no exception has been raised... the
        # withdraw result here should be valid.
        withdraw_fee = self._withdraw_rules[currency].withdraw_fee if currency in self._withdraw_rules else 0.0
        self.c_trigger_event(self.MARKET_WITHDRAW_ASSET_EVENT_TAG,
                             MarketWithdrawAssetEvent(self._current_timestamp, tracking_id, to_address, currency,
                                                      float(amount), float(withdraw_fee)))

    cdef str c_withdraw(self, str address, str currency, double amount):
        cdef:
            int64_t tracking_nonce = <int64_t>(time.time() * 1e6)
            str tracking_id = str(f"withdraw://{currency}/{tracking_nonce}")
        asyncio.ensure_future(self.execute_withdraw(tracking_id, address, currency, amount))
        return tracking_id

    cdef c_start(self, Clock clock, double timestamp):
        self._tx_tracker.c_start(clock, timestamp)
        MarketBase.c_start(self, clock, timestamp)
        self._order_tracker_task = asyncio.ensure_future(self._order_book_tracker.start())
        self._status_polling_task = asyncio.ensure_future(self._status_polling_loop())
        self._user_stream_tracker_task = asyncio.ensure_future(self._user_stream_tracker.start())
        self._user_stream_event_listener_task = asyncio.ensure_future(self._user_stream_event_listener())
        self._coro_scheduler_task = asyncio.ensure_future(self.coro_scheduler(self._coro_queue))

    cdef c_tick(self, double timestamp):
        cdef:
            int64_t last_tick = <int64_t>(self._last_timestamp / self._poll_interval)
            int64_t current_tick = <int64_t>(timestamp / self._poll_interval)

        self._tx_tracker.c_tick(timestamp)
        MarketBase.c_tick(self, timestamp)
        if current_tick > last_tick:
            if not self._poll_notifier.is_set():
                self._poll_notifier.set()
        self._last_timestamp = timestamp

    async def execute_buy(self,
                          order_id: str,
                          symbol: str,
                          amount: float,
                          order_type: OrderType,
                          price: Optional[float] = NaN):
        cdef:
            TradingRule trading_rule = self._trading_rules[symbol]
        decimal_amount = self.quantize_order_amount(symbol, amount)
        if decimal_amount < trading_rule.min_order_size:
            raise ValueError(f"Buy order amount {decimal_amount} is lower than the minimum order size "
                             f"{trading_rule.min_order_size}.")

        try:
            self.c_start_tracking_order(order_id, -1, symbol, True, decimal_amount)
            order_result = None
            if order_type is OrderType.LIMIT:
                order_result = await self.query_api(self._binance_client.order_limit_buy,
                                                    symbol=symbol,
                                                    quantity=str(decimal_amount),
                                                    price=price,
                                                    newClientOrderId=order_id)
            elif order_type is OrderType.MARKET:
                order_result = await self.query_api(self._binance_client.order_market_buy,
                                                    symbol=symbol,
                                                    quantity=str(decimal_amount),
                                                    newClientOrderId=order_id)
            else:
                raise ValueError(f"Invalid OrderType {order_type}. Aborting.")

            self.c_trigger_event(self.MARKET_BUY_ORDER_CREATED_EVENT_TAG,
                                 BuyOrderCreatedEvent(
                                     self._current_timestamp,
                                     order_type,
                                     symbol,
                                     decimal_amount,
                                     0.0 if math.isnan(price) else price,
                                     order_id
                                 ))

            exchange_order_id = order_result["orderId"]
            tracked_order = self._in_flight_orders.get(order_id)
            if tracked_order is not None:
                self.logger().info(f"Created {order_type} buy order {order_id} for "
                                   f"{decimal_amount} {symbol}.")
                tracked_order.exchange_order_id = exchange_order_id
        except asyncio.CancelledError:
            raise
        except Exception:
            self.c_stop_tracking_order(order_id)
            order_type_str = 'MARKET' if order_type == OrderType.MARKET else 'LIMIT'
            self.logger().error(f"Error submitting buy {order_type_str} order to Binance for "
                                f"{decimal_amount} {symbol} {price}.",
                                exc_info=True)
            self.c_trigger_event(self.MARKET_TRANSACTION_FAILURE_EVENT_TAG,
                                 MarketTransactionFailureEvent(self._current_timestamp, order_id))

    cdef str c_buy(self, str symbol, double amount, object order_type = OrderType.MARKET, double price = NaN,
                   dict kwargs = {}):
        cdef:
            int64_t tracking_nonce = <int64_t>(time.time() * 1e6)
            str order_id = str(f"buy-{symbol}-{tracking_nonce}")
        asyncio.ensure_future(self.execute_buy(order_id, symbol, amount, order_type, price))
        return order_id

    async def execute_sell(self,
                           order_id: str,
                           symbol: str,
                           amount: float,
                           order_type: OrderType,
                           price: Optional[float] = NaN):
        cdef:
            TradingRule trading_rule = self._trading_rules[symbol]

        decimal_amount = self.quantize_order_amount(symbol, amount)
        if decimal_amount < trading_rule.min_order_size:
            raise ValueError(f"Sell order amount {decimal_amount} is lower than the minimum order size "
                             f"{trading_rule.min_order_size}.")

        try:
            self.c_start_tracking_order(order_id, -1, symbol, False, decimal_amount)
            order_result = None
            if order_type is OrderType.LIMIT:
                order_result = await self.query_api(self._binance_client.order_limit_sell,
                                                    symbol=symbol,
                                                    quantity=str(decimal_amount),
                                                    price=str(price),
                                                    newClientOrderId=order_id)
            elif order_type is OrderType.MARKET:
                order_result = await self.query_api(self._binance_client.order_market_sell,
                                                    symbol=symbol,
                                                    quantity=str(decimal_amount),
                                                    newClientOrderId=order_id)
            else:
                raise ValueError(f"Invalid OrderType {order_type}. Aborting.")

            self.c_trigger_event(self.MARKET_SELL_ORDER_CREATED_EVENT_TAG,
                                 SellOrderCreatedEvent(
                                     self._current_timestamp,
                                     order_type,
                                     symbol,
                                     decimal_amount,
                                     0.0 if math.isnan(price) else price,
                                     order_id
                                 ))
            exchange_order_id = order_result["orderId"]
            tracked_order = self._in_flight_orders.get(order_id)
            if tracked_order is not None:
                self.logger().info(f"Created {order_type} sell order {order_id} for "
                                   f"{decimal_amount} {symbol}.")
                tracked_order.exchange_order_id = exchange_order_id
        except asyncio.CancelledError:
            raise
        except Exception:
            self.c_stop_tracking_order(order_id)
            order_type_str = 'MARKET' if order_type == OrderType.MARKET else 'LIMIT'
            self.logger().error(f"Error submitting sell {order_type_str} order to Binance for "
                                f"{decimal_amount} {symbol} {price}.",
                                exc_info=True)
            self.c_trigger_event(self.MARKET_TRANSACTION_FAILURE_EVENT_TAG,
                                 MarketTransactionFailureEvent(self._current_timestamp, order_id))

    cdef str c_sell(self, str symbol, double amount, object order_type = OrderType.MARKET, double price = NaN,
                    dict kwargs = {}):
        cdef:
            int64_t tracking_nonce = <int64_t>(time.time() * 1e6)
            str order_id = str(f"sell-{symbol}-{tracking_nonce}")
        asyncio.ensure_future(self.execute_sell(order_id, symbol, amount, order_type, price))
        return order_id

    async def execute_cancel(self, symbol: str, order_id: str):
        try:
            cancel_result = await self.query_api(self._binance_client.cancel_order,
                                                 symbol=symbol,
                                                 origClientOrderId=order_id)
        except BinanceAPIException as e:
            if "Unknown order sent" in e.message:
                # The order was never there to begin with. So cancelling it is a no-op but semantically successful.
                self.logger().info(f"The order {order_id} does not exist on Binance. No cancellation needed.")
                self.c_trigger_event(self.MARKET_ORDER_CANCELLED_EVENT_TAG,
                                     OrderCancelledEvent(self._current_timestamp, order_id))
                return {
                    # Required by cancel_all() below.
                    "origClientOrderId": order_id
                }

        if isinstance(cancel_result, dict) and cancel_result.get("status") == "CANCELED":
            self.logger().info(f"Successfully cancelled order {order_id}.")
            self.c_trigger_event(self.MARKET_ORDER_CANCELLED_EVENT_TAG,
                                 OrderCancelledEvent(self._current_timestamp, order_id))
        return cancel_result

    cdef c_cancel(self, str symbol, str order_id):
        asyncio.ensure_future(self.execute_cancel(symbol, order_id))
        return order_id

    async def cancel_all(self, timeout_seconds: float) -> List[CancellationResult]:
        incomplete_orders = [o for o in self._in_flight_orders.values() if not o.is_done]
        tasks = [self.execute_cancel(o.symbol, o.client_order_id) for o in incomplete_orders]
        order_id_set = set([o.client_order_id for o in incomplete_orders])
        successful_cancellations = []

        try:
            async with timeout(timeout_seconds):
                cancellation_results = await asyncio.gather(*tasks, return_exceptions=True)
                for cr in cancellation_results:
                    if isinstance(cr, BinanceAPIException):
                        continue
                    if isinstance(cr, dict) and "origClientOrderId" in cr:
                        client_order_id = cr.get("origClientOrderId")
                        order_id_set.remove(client_order_id)
                        successful_cancellations.append(CancellationResult(client_order_id, True))
        except Exception:
            self.logger().error(f"Unexpected error cancelling orders.", exc_info=True)

        failed_cancellations = [CancellationResult(oid, False) for oid in order_id_set]
        return successful_cancellations + failed_cancellations

    cdef double c_get_balance(self, str currency) except? -1:
        return float(self._account_balances.get(currency, 0.0))

    cdef double c_get_price(self, str symbol, bint is_buy) except? -1:
        cdef:
            OrderBook order_book = self.c_get_order_book(symbol)

        return order_book.c_get_price(is_buy)

    cdef OrderBook c_get_order_book(self, str symbol):
        cdef:
            dict order_books = self._order_book_tracker.order_books

        if symbol not in order_books:
            raise ValueError(f"No order book exists for '{symbol}'.")
        return order_books[symbol]

    cdef c_did_timeout_tx(self, str tracking_id):
        if tracking_id in self._in_flight_deposits:
            self.c_stop_tracking_deposit(tracking_id)
        self.c_trigger_event(self.MARKET_TRANSACTION_FAILURE_EVENT_TAG,
                             MarketTransactionFailureEvent(self._current_timestamp, tracking_id))

    cdef c_did_fail_tx(self, str tracking_id):
        if tracking_id in self._in_flight_deposits:
            self.c_stop_tracking_deposit(tracking_id)
        self.c_trigger_event(self.MARKET_TRANSACTION_FAILURE_EVENT_TAG,
                             MarketTransactionFailureEvent(self._current_timestamp, tracking_id))

    cdef c_start_tracking_deposit(self, str tracking_id, int64_t start_time_ms, str tx_hash, str from_address,
                                  str to_address):
        self._in_flight_deposits[tracking_id] = InFlightDeposit(tracking_id, start_time_ms, tx_hash, from_address,
                                                                to_address)

    cdef c_stop_tracking_deposit(self, str tracking_id):
        self._tx_tracker.c_stop_tx_tracking(tracking_id)
        if tracking_id in self._in_flight_deposits:
            del self._in_flight_deposits[tracking_id]

    cdef c_start_tracking_order(self, str order_id, int64_t exchange_order_id, str symbol, bint is_buy, object amount):
        self._in_flight_orders[order_id] = InFlightOrder(order_id, exchange_order_id, symbol, is_buy, amount)

    cdef c_stop_tracking_order(self, str order_id):
        if order_id in self._in_flight_orders:
            del self._in_flight_orders[order_id]

    cdef object c_get_order_price_quantum(self, str symbol, double price):
        cdef:
            TradingRule trading_rule = self._trading_rules[symbol]
        return trading_rule.price_tick_size

    cdef object c_get_order_size_quantum(self, str symbol, double order_size):
        cdef:
            TradingRule trading_rule = self._trading_rules[symbol]
        return Decimal(trading_rule.order_step_size)

    cdef object c_quantize_order_amount(self, str symbol, double amount):
        cdef:
            TradingRule trading_rule = self._trading_rules[symbol]

        global s_decimal_0
        quantized_amount = MarketBase.c_quantize_order_amount(self, symbol, amount)

        # Check against min_order_size and min_notional_size. If not passing either check, return 0.
        if quantized_amount < trading_rule.min_order_size:
            return s_decimal_0

        cdef:
            double current_price = self.c_get_price(symbol, False)
            double notional_size = current_price * float(quantized_amount)

        # Add 1% as a safety factor in case the prices changed while making the order.
        if notional_size < float(trading_rule.min_notional_size) * 1.01:
            return s_decimal_0

        return quantized_amount<|MERGE_RESOLUTION|>--- conflicted
+++ resolved
@@ -367,11 +367,7 @@
 
     @property
     def name(self) -> str:
-<<<<<<< HEAD
         return "Binance"
-=======
-        return "binance"
->>>>>>> 2c6d8cef
 
     @property
     def order_books(self) -> Dict[str, OrderBook]:
