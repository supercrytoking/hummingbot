from os.path import (
    realpath,
    join,
)
from typing import List

from hummingbot import get_strategy_list

# Global variables
required_exchanges: List[str] = []

# Global static values
KEYFILE_PREFIX = "key_file_"
KEYFILE_POSTFIX = ".json"
ENCYPTED_CONF_PREFIX = "encrypted_"
ENCYPTED_CONF_POSTFIX = ".json"
GLOBAL_CONFIG_PATH = "conf/conf_global.yml"
TRADE_FEES_CONFIG_PATH = "conf/conf_fee_overrides.yml"
TOKEN_ADDRESSES_FILE_PATH = realpath(join(__file__, "../../wallet/ethereum/erc20_tokens.json"))
DEFAULT_KEY_FILE_PATH = "conf/"
DEFAULT_LOG_FILE_PATH = "logs/"
DEFAULT_ETHEREUM_RPC_URL = "https://mainnet.coinalpha.com/hummingbot-test-node"
TEMPLATE_PATH = realpath(join(__file__, "../../templates/"))
CONF_FILE_PATH = "conf/"
CONF_PREFIX = "conf_"
CONF_POSTFIX = "_strategy"
SCRIPTS_PATH = "scripts/"

EXCHANGES = {
    "bamboo_relay",
    "binance",
    "coinbase_pro",
    "huobi",
    "liquid",
    "radar_relay",
    "dolomite",
    "bittrex",
    "kucoin",
<<<<<<< HEAD
=======
    "bitcoin_com",
    "bitfinex",
>>>>>>> a84457d0
    "eterbase",
    "kraken",
    "crypto_com"
}

DEXES = {
    "bamboo_relay",
    "radar_relay",
    "dolomite"
}

STRATEGIES: List[str] = get_strategy_list()

EXAMPLE_PAIRS = {
    "bamboo_relay": "ZRX-WETH",
    "binance": "ZRX-ETH",
    "bittrex": "ZRX-ETH",
    "kucoin": "ETH-USDT",
    "coinbase_pro": "ETH-USDC",
    "dolomite": "WETH-DAI",
    "huobi": "ETH-USDT",
    "liquid": "ETH-USD",
    "radar_relay": "ZRX-WETH",
    "bitfinex": "ETH-USD",
    "eterbase": "ETH-EUR",
    "kraken": "ETH-USDC",
    "crypto_com": "ETH-USDT"
}

EXAMPLE_ASSETS = {
    "bamboo_relay": "ZRX",
    "binance": "ZRX",
    "bittrex": "ZRX",
    "kucoin": "ETH",
    "coinbase_pro": "ETH",
    "dolomite": "LRC",
    "huobi": "eth",
    "liquid": "ETH",
    "radar_relay": "ZRX",
    "bitfinex": "ETH",
    "eterbase": "ETH",
    "kraken": "XETH",
    "crypto_com": "ETH",
}

MAXIMUM_OUTPUT_PANE_LINE_COUNT = 1000
MAXIMUM_LOG_PANE_LINE_COUNT = 1000
MAXIMUM_TRADE_FILLS_DISPLAY_OUTPUT = 100<|MERGE_RESOLUTION|>--- conflicted
+++ resolved
@@ -36,11 +36,7 @@
     "dolomite",
     "bittrex",
     "kucoin",
-<<<<<<< HEAD
-=======
-    "bitcoin_com",
     "bitfinex",
->>>>>>> a84457d0
     "eterbase",
     "kraken",
     "crypto_com"
