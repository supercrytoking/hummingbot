from os.path import (
    realpath,
    join,
)
from typing import List

from hummingbot import get_strategy_list

# Global variables
required_exchanges: List[str] = []

# Global static values
KEYFILE_PREFIX = "key_file_"
KEYFILE_POSTFIX = ".json"
ENCYPTED_CONF_PREFIX = "encrypted_"
ENCYPTED_CONF_POSTFIX = ".json"
GLOBAL_CONFIG_PATH = "conf/conf_global.yml"
TRADE_FEES_CONFIG_PATH = "conf/conf_fee_overrides.yml"
TOKEN_ADDRESSES_FILE_PATH = realpath(join(__file__, "../../wallet/ethereum/erc20_tokens.json"))
DEFAULT_KEY_FILE_PATH = "conf/"
DEFAULT_LOG_FILE_PATH = "logs/"
DEFAULT_ETHEREUM_RPC_URL = "https://mainnet.coinalpha.com/hummingbot-test-node"
TEMPLATE_PATH = realpath(join(__file__, "../../templates/"))
CONF_FILE_PATH = "conf/"
CONF_PREFIX = "conf_"
CONF_POSTFIX = "_strategy"
SCRIPTS_PATH = "scripts/"

EXCHANGES = {
    "bamboo_relay",
    "binance",
    "coinbase_pro",
    "huobi",
    "liquid",
    "radar_relay",
    "dolomite",
    "bittrex",
    "kucoin",
    "bitcoin_com",
<<<<<<< HEAD
    "bitfinex",
=======
    "eterbase",
>>>>>>> e241a41a
    "kraken"
}

DEXES = {
    "bamboo_relay",
    "radar_relay",
    "dolomite"
}

STRATEGIES: List[str] = get_strategy_list()

EXAMPLE_PAIRS = {
    "bamboo_relay": "ZRX-WETH",
    "binance": "ZRX-ETH",
    "bitcoin_com": "ETH-BCH",
    "bittrex": "ZRX-ETH",
    "kucoin": "ETH-USDT",
    "coinbase_pro": "ETH-USDC",
    "dolomite": "WETH-DAI",
    "huobi": "ETH-USDT",
    "liquid": "ETH-USD",
    "radar_relay": "ZRX-WETH",
<<<<<<< HEAD
    "bitfinex": "ETH-USD",
=======
    "eterbase": "ETH-EUR",
>>>>>>> e241a41a
    "kraken": "ETH-USDC"
}

EXAMPLE_ASSETS = {
    "bamboo_relay": "ZRX",
    "binance": "ZRX",
    "bitcoin_com": "BCH",
    "bittrex": "ZRX",
    "kucoin": "ETH",
    "coinbase_pro": "ETH",
    "dolomite": "LRC",
    "huobi": "eth",
    "liquid": "ETH",
    "radar_relay": "ZRX",
<<<<<<< HEAD
    "bitfinex": "ETH",
=======
    "eterbase": "ETH",
>>>>>>> e241a41a
    "kraken": "XETH"
}

MAXIMUM_OUTPUT_PANE_LINE_COUNT = 1000
MAXIMUM_LOG_PANE_LINE_COUNT = 1000
MAXIMUM_TRADE_FILLS_DISPLAY_OUTPUT = 100<|MERGE_RESOLUTION|>--- conflicted
+++ resolved
@@ -37,11 +37,8 @@
     "bittrex",
     "kucoin",
     "bitcoin_com",
-<<<<<<< HEAD
     "bitfinex",
-=======
     "eterbase",
->>>>>>> e241a41a
     "kraken"
 }
 
@@ -64,11 +61,8 @@
     "huobi": "ETH-USDT",
     "liquid": "ETH-USD",
     "radar_relay": "ZRX-WETH",
-<<<<<<< HEAD
     "bitfinex": "ETH-USD",
-=======
     "eterbase": "ETH-EUR",
->>>>>>> e241a41a
     "kraken": "ETH-USDC"
 }
 
@@ -83,11 +77,8 @@
     "huobi": "eth",
     "liquid": "ETH",
     "radar_relay": "ZRX",
-<<<<<<< HEAD
     "bitfinex": "ETH",
-=======
     "eterbase": "ETH",
->>>>>>> e241a41a
     "kraken": "XETH"
 }
 
