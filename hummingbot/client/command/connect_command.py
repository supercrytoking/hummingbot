from hummingbot.client.config.security import Security
from hummingbot.core.utils.async_utils import safe_ensure_future
from hummingbot.client.config.global_config_map import global_config_map
from hummingbot.user.user_balances import UserBalances
from hummingbot.client.config.config_helpers import save_to_yml
from hummingbot.client.settings import GLOBAL_CONFIG_PATH
from hummingbot.market.celo.celo_cli import CeloCLI
import pandas as pd
from typing import TYPE_CHECKING, Optional
if TYPE_CHECKING:
    from hummingbot.client.hummingbot_application import HummingbotApplication

OPTIONS = {
    "binance",
    "coinbase_pro",
    "huobi",
    "liquid",
    "bittrex",
    "kucoin",
    "kraken",
    "ethereum",
<<<<<<< HEAD
    "celo",
    "bitfinex",
=======
    "eterbase",
    "celo"
>>>>>>> e241a41a
}


class ConnectCommand:
    def connect(self,  # type: HummingbotApplication
                option: str):
        if option is None:
            safe_ensure_future(self.show_connections())
        elif option == "ethereum":
            safe_ensure_future(self.connect_ethereum())
        elif option == "celo":
            safe_ensure_future(self.connect_celo())
        else:
            safe_ensure_future(self.connect_exchange(option))

    async def connect_exchange(self,  # type: HummingbotApplication
                               exchange):
        self.app.clear_input()
        self.placeholder_mode = True
        self.app.hide_input = True
        if exchange == "kraken":
            self._notify("Reminder: Please ensure your Kraken API Key Nonce Window is at least 10.")
        exchange_configs = [c for c in global_config_map.values() if exchange in c.key and c.is_connect_key]
        to_connect = True
        if Security.encrypted_file_exists(exchange_configs[0].key):
            await Security.wait_til_decryption_done()
            api_key_config = [c for c in exchange_configs if "api_key" in c.key][0]
            api_key = Security.decrypted_value(api_key_config.key)
            answer = await self.app.prompt(prompt=f"Would you like to replace your existing {exchange} API key "
                                                  f"{api_key} (Yes/No)? >>> ")
            if self.app.to_stop_config:
                self.app.to_stop_config = False
                return
            if answer.lower() not in ("yes", "y"):
                to_connect = False
        if to_connect:
            for config in exchange_configs:
                await self.prompt_a_config(config)
                if self.app.to_stop_config:
                    self.app.to_stop_config = False
                    return
                Security.update_secure_config(config.key, config.value)
            api_keys = (await Security.api_keys(exchange)).values()
            err_msg = await UserBalances.instance().add_exchange(exchange, *api_keys)
            if err_msg is None:
                self._notify(f"\nYou are now connected to {exchange}.")
            else:
                self._notify(f"\nError: {err_msg}")
        self.placeholder_mode = False
        self.app.hide_input = False
        self.app.change_prompt(prompt=">>> ")

    async def show_connections(self  # type: HummingbotApplication
                               ):
        self._notify("\nTesting connections, please wait...")
        await Security.wait_til_decryption_done()
        df, failed_msgs = await self.connection_df()
        lines = ["    " + line for line in df.to_string(index=False).split("\n")]
        if failed_msgs:
            lines.append("\nFailed connections:")
            lines.extend(["    " + k + ": " + v for k, v in failed_msgs.items()])
        self._notify("\n".join(lines))

    async def connection_df(self  # type: HummingbotApplication
                            ):
        columns = ["Exchange", "  Keys Added", "  Keys Confirmed"]
        data = []
        failed_msgs = {}
        err_msgs = await UserBalances.instance().update_exchanges(reconnect=True)
        for option in sorted(OPTIONS):
            keys_added = "No"
            keys_confirmed = 'No'
            if option == "ethereum":
                eth_address = global_config_map["ethereum_wallet"].value
                if eth_address is not None and eth_address in Security.private_keys():
                    keys_added = "Yes"
                    err_msg = UserBalances.validate_ethereum_wallet()
                    if err_msg is not None:
                        failed_msgs[option] = err_msg
                    else:
                        keys_confirmed = 'Yes'
            elif option == "celo":
                celo_address = global_config_map["celo_address"].value
                if celo_address is not None and Security.encrypted_file_exists("celo_password"):
                    keys_added = "Yes"
                    err_msg = await self.validate_n_connect_celo(True)
                    if err_msg is not None:
                        failed_msgs[option] = err_msg
                    else:
                        keys_confirmed = 'Yes'
            else:
                api_keys = (await Security.api_keys(option)).values()
                if len(api_keys) > 0:
                    keys_added = "Yes"
                    err_msg = err_msgs.get(option)
                    if err_msg is not None:
                        failed_msgs[option] = err_msg
                    else:
                        keys_confirmed = 'Yes'
            data.append([option, keys_added, keys_confirmed])
        return pd.DataFrame(data=data, columns=columns), failed_msgs

    async def connect_ethereum(self,  # type: HummingbotApplication
                               ):
        self.placeholder_mode = True
        self.app.hide_input = True
        ether_wallet = global_config_map["ethereum_wallet"].value
        to_connect = True
        if ether_wallet is not None:
            answer = await self.app.prompt(prompt=f"Would you like to replace your existing Ethereum wallet "
                                                  f"{ether_wallet} (Yes/No)? >>> ")
            if self.app.to_stop_config:
                self.app.to_stop_config = False
                return
            if answer.lower() not in ("yes", "y"):
                to_connect = False
        if to_connect:
            private_key = await self.app.prompt(prompt="Enter your wallet private key >>> ", is_password=True)
            public_address = Security.add_private_key(private_key)
            global_config_map["ethereum_wallet"].value = public_address
            await self.prompt_a_config(global_config_map["ethereum_rpc_url"])
            await self.prompt_a_config(global_config_map["ethereum_rpc_ws_url"])
            if self.app.to_stop_config:
                self.app.to_stop_config = False
                return
            save_to_yml(GLOBAL_CONFIG_PATH, global_config_map)
            err_msg = UserBalances.validate_ethereum_wallet()
            if err_msg is None:
                self._notify(f"Wallet {public_address} connected to hummingbot.")
            else:
                self._notify(f"\nError: {err_msg}")
        self.placeholder_mode = False
        self.app.hide_input = False
        self.app.change_prompt(prompt=">>> ")

    async def connect_celo(self,  # type: HummingbotApplication
                           ):
        self.placeholder_mode = True
        self.app.hide_input = True
        celo_address = global_config_map["celo_address"].value
        to_connect = True
        if celo_address is not None:
            answer = await self.app.prompt(prompt=f"Would you like to replace your existing Celo account address "
                                                  f"{celo_address} (Yes/No)? >>> ")
            if answer.lower() not in ("yes", "y"):
                to_connect = False
        if to_connect:
            await self.prompt_a_config(global_config_map["celo_address"])
            await self.prompt_a_config(global_config_map["celo_password"])
            save_to_yml(GLOBAL_CONFIG_PATH, global_config_map)

            err_msg = await self.validate_n_connect_celo(True,
                                                         global_config_map["celo_address"].value,
                                                         global_config_map["celo_password"].value)
            if err_msg is None:
                self._notify("You are now connected to Celo network.")
            else:
                self._notify(err_msg)
        self.placeholder_mode = False
        self.app.hide_input = False
        self.app.change_prompt(prompt=">>> ")

    async def validate_n_connect_celo(self, to_reconnect: bool = False, celo_address: str = None,
                                      celo_password: str = None) -> Optional[str]:
        if celo_address is None:
            celo_address = global_config_map["celo_address"].value
        if celo_password is None:
            await Security.wait_til_decryption_done()
            celo_password = Security.decrypted_value("celo_password")
        if celo_address is None or celo_password is None:
            return "Celo address and/or password have not been added."
        if CeloCLI.unlocked and not to_reconnect:
            return None
        err_msg = CeloCLI.validate_node_synced()
        if err_msg is not None:
            return err_msg
        err_msg = CeloCLI.unlock_account(celo_address, celo_password)
        return err_msg<|MERGE_RESOLUTION|>--- conflicted
+++ resolved
@@ -19,13 +19,9 @@
     "kucoin",
     "kraken",
     "ethereum",
-<<<<<<< HEAD
-    "celo",
     "bitfinex",
-=======
     "eterbase",
     "celo"
->>>>>>> e241a41a
 }
 
 
