from hummingbot.client.config.security import Security
from hummingbot.core.utils.async_utils import safe_ensure_future
from hummingbot.client.config.global_config_map import global_config_map
from hummingbot.user.user_balances import UserBalances
from hummingbot.client.config.config_helpers import save_to_yml
from hummingbot.client.settings import GLOBAL_CONFIG_PATH
from hummingbot.market.celo.celo_cli import CeloCLI
import pandas as pd
from typing import TYPE_CHECKING, Optional
if TYPE_CHECKING:
    from hummingbot.client.hummingbot_application import HummingbotApplication

OPTIONS = {
    "binance",
    "coinbase_pro",
    "huobi",
    "liquid",
    "bittrex",
    "kucoin",
    "kraken",
    "ethereum",
<<<<<<< HEAD
    "celo",
    "loopring"
=======
    "eterbase",
    "celo"
>>>>>>> 22833630
}


class ConnectCommand:
    def connect(self,  # type: HummingbotApplication
                option: str):
        if option is None:
            safe_ensure_future(self.show_connections())
        elif option == "ethereum":
            safe_ensure_future(self.connect_ethereum())
        elif option == "celo":
            safe_ensure_future(self.connect_celo())
        else:
            safe_ensure_future(self.connect_exchange(option))

    async def connect_exchange(self,  # type: HummingbotApplication
                               exchange):
        self.app.clear_input()
        self.placeholder_mode = True
        self.app.hide_input = True
        if exchange == "kraken":
            self._notify("Reminder: Please ensure your Kraken API Key Nonce Window is at least 10.")
        exchange_configs = [c for c in global_config_map.values() if exchange in c.key and c.is_connect_key]
        to_connect = True
        if Security.encrypted_file_exists(exchange_configs[0].key):
            await Security.wait_til_decryption_done()
            api_key_config = [c for c in exchange_configs if "api_key" in c.key][0]
            api_key = Security.decrypted_value(api_key_config.key)
            answer = await self.app.prompt(prompt=f"Would you like to replace your existing {exchange} API key "
                                                  f"{api_key} (Yes/No)? >>> ")
            if self.app.to_stop_config:
                self.app.to_stop_config = False
                return
            if answer.lower() not in ("yes", "y"):
                to_connect = False
        if to_connect:
            for config in exchange_configs:
                await self.prompt_a_config(config)
                if self.app.to_stop_config:
                    self.app.to_stop_config = False
                    return
                Security.update_secure_config(config.key, config.value)
            api_keys = (await Security.api_keys(exchange)).values()
            err_msg = await UserBalances.instance().add_exchange(exchange, *api_keys)
            if err_msg is None:
                self._notify(f"\nYou are now connected to {exchange}.")
            else:
                self._notify(f"\nError: {err_msg}")
        self.placeholder_mode = False
        self.app.hide_input = False
        self.app.change_prompt(prompt=">>> ")

    async def show_connections(self  # type: HummingbotApplication
                               ):
        self._notify("\nTesting connections, please wait...")
        await Security.wait_til_decryption_done()
        df, failed_msgs = await self.connection_df()
        lines = ["    " + line for line in df.to_string(index=False).split("\n")]
        if failed_msgs:
            lines.append("\nFailed connections:")
            lines.extend(["    " + k + ": " + v for k, v in failed_msgs.items()])
        self._notify("\n".join(lines))

    async def connection_df(self  # type: HummingbotApplication
                            ):
        columns = ["Exchange", "  Keys Added", "  Keys Confirmed"]
        data = []
        failed_msgs = {}
        err_msgs = await UserBalances.instance().update_exchanges(reconnect=True)
        for option in sorted(OPTIONS):
            keys_added = "No"
            keys_confirmed = 'No'
            if option == "ethereum":
                eth_address = global_config_map["ethereum_wallet"].value
                if eth_address is not None and eth_address in Security.private_keys():
                    keys_added = "Yes"
                    err_msg = UserBalances.validate_ethereum_wallet()
                    if err_msg is not None:
                        failed_msgs[option] = err_msg
                    else:
                        keys_confirmed = 'Yes'
            elif option == "celo":
                celo_address = global_config_map["celo_address"].value
                if celo_address is not None and Security.encrypted_file_exists("celo_password"):
                    keys_added = "Yes"
                    err_msg = await self.validate_n_connect_celo(True)
                    if err_msg is not None:
                        failed_msgs[option] = err_msg
                    else:
                        keys_confirmed = 'Yes'
            else:
                api_keys = (await Security.api_keys(option)).values()
                if len(api_keys) > 0:
                    keys_added = "Yes"
                    err_msg = err_msgs.get(option)
                    if err_msg is not None:
                        failed_msgs[option] = err_msg
                    else:
                        keys_confirmed = 'Yes'
            data.append([option, keys_added, keys_confirmed])
        return pd.DataFrame(data=data, columns=columns), failed_msgs

    async def connect_ethereum(self,  # type: HummingbotApplication
                               ):
        self.placeholder_mode = True
        self.app.hide_input = True
        ether_wallet = global_config_map["ethereum_wallet"].value
        to_connect = True
        if ether_wallet is not None:
            answer = await self.app.prompt(prompt=f"Would you like to replace your existing Ethereum wallet "
                                                  f"{ether_wallet} (Yes/No)? >>> ")
            if self.app.to_stop_config:
                self.app.to_stop_config = False
                return
            if answer.lower() not in ("yes", "y"):
                to_connect = False
        if to_connect:
            private_key = await self.app.prompt(prompt="Enter your wallet private key >>> ", is_password=True)
            public_address = Security.add_private_key(private_key)
            global_config_map["ethereum_wallet"].value = public_address
            await self.prompt_a_config(global_config_map["ethereum_rpc_url"])
            await self.prompt_a_config(global_config_map["ethereum_rpc_ws_url"])
            if self.app.to_stop_config:
                self.app.to_stop_config = False
                return
            save_to_yml(GLOBAL_CONFIG_PATH, global_config_map)
            err_msg = UserBalances.validate_ethereum_wallet()
            if err_msg is None:
                self._notify(f"Wallet {public_address} connected to hummingbot.")
            else:
                self._notify(f"\nError: {err_msg}")
        self.placeholder_mode = False
        self.app.hide_input = False
        self.app.change_prompt(prompt=">>> ")

    async def connect_celo(self,  # type: HummingbotApplication
                           ):
        self.placeholder_mode = True
        self.app.hide_input = True
        celo_address = global_config_map["celo_address"].value
        to_connect = True
        if celo_address is not None:
            answer = await self.app.prompt(prompt=f"Would you like to replace your existing Celo account address "
                                                  f"{celo_address} (Yes/No)? >>> ")
            if answer.lower() not in ("yes", "y"):
                to_connect = False
        if to_connect:
            await self.prompt_a_config(global_config_map["celo_address"])
            await self.prompt_a_config(global_config_map["celo_password"])
            save_to_yml(GLOBAL_CONFIG_PATH, global_config_map)

            err_msg = await self.validate_n_connect_celo(True,
                                                         global_config_map["celo_address"].value,
                                                         global_config_map["celo_password"].value)
            if err_msg is None:
                self._notify("You are now connected to Celo network.")
            else:
                self._notify(err_msg)
        self.placeholder_mode = False
        self.app.hide_input = False
        self.app.change_prompt(prompt=">>> ")

    async def validate_n_connect_celo(self, to_reconnect: bool = False, celo_address: str = None,
                                      celo_password: str = None) -> Optional[str]:
        if celo_address is None:
            celo_address = global_config_map["celo_address"].value
        if celo_password is None:
            await Security.wait_til_decryption_done()
            celo_password = Security.decrypted_value("celo_password")
        if celo_address is None or celo_password is None:
            return "Celo address and/or password have not been added."
        if CeloCLI.unlocked and not to_reconnect:
            return None
        err_msg = CeloCLI.validate_node_synced()
        if err_msg is not None:
            return err_msg
        err_msg = CeloCLI.unlock_account(celo_address, celo_password)
        return err_msg<|MERGE_RESOLUTION|>--- conflicted
+++ resolved
@@ -19,13 +19,9 @@
     "kucoin",
     "kraken",
     "ethereum",
-<<<<<<< HEAD
     "celo",
+    "eterbase",
     "loopring"
-=======
-    "eterbase",
-    "celo"
->>>>>>> 22833630
 }
 
 
