#!/usr/bin/env python
import aiohttp
import asyncio
import docker
import itertools
import json
import pandas as pd


from os import path
from typing import (
    Dict,
    Any,
    TYPE_CHECKING,
    List,
)

from hummingbot.client.settings import GATEWAY_CONNECTORS, GLOBAL_CONFIG_PATH
from hummingbot.core.gateway import (
    docker_ipc,
    docker_ipc_with_generator,
    get_gateway_container_name,
    get_gateway_paths,
    GATEWAY_DOCKER_REPO,
    GATEWAY_DOCKER_TAG,
    GatewayPaths,
    get_default_gateway_port,
)
from hummingbot.core.gateway.status_monitor import Status
from hummingbot.core.utils.async_utils import safe_ensure_future
from hummingbot.core.utils.gateway_config_utils import (
    build_config_namespace_keys,
    search_configs,
    build_config_dict_display,
    build_connector_display,
    build_wallet_display,
    native_tokens,
    upsert_connection
)
from hummingbot.core.gateway.gateway_http_client import GatewayHttpClient
from hummingbot.core.utils.ssl_cert import certs_files_exist, create_self_sign_certs
from hummingbot.client.config.config_helpers import save_to_yml
from hummingbot.client.config.global_config_map import global_config_map
from hummingbot.client.config.security import Security
from hummingbot.client.settings import CONF_FILE_PATH, AllConnectorSettings
from hummingbot.client.ui.completer import load_completer

if TYPE_CHECKING:
    from hummingbot.client.hummingbot_application import HummingbotApplication


class GatewayCommand:
    def create_gateway(self):
        safe_ensure_future(self._create_gateway(), loop=self.ev_loop)

    def gateway_connect(self, connector: str = None):
        safe_ensure_future(self._gateway_connect(connector), loop=self.ev_loop)

    def gateway_start(self):
        safe_ensure_future(self._start_gateway(), loop=self.ev_loop)

    def gateway_status(self):
        safe_ensure_future(self._gateway_status(), loop=self.ev_loop)

    def gateway_stop(self):
        safe_ensure_future(self._stop_gateway(), loop=self.ev_loop)

    def generate_certs(self):
        safe_ensure_future(self._generate_certs(), loop=self.ev_loop)

    def test_connection(self):
        safe_ensure_future(self._test_connection(), loop=self.ev_loop)

    def gateway_config(self,
                       key: List[str],
                       value: str = None):
        if value:
            safe_ensure_future(self._update_gateway_configuration(key[0], value), loop=self.ev_loop)
        else:
            safe_ensure_future(self._show_gateway_configuration(key[0]), loop=self.ev_loop)

    @staticmethod
    async def check_gateway_image(docker_repo: str, docker_tag: str) -> bool:
        image_list: List = await docker_ipc("images", name=f"{docker_repo}:{docker_tag}", quiet=True)
        return len(image_list) > 0

    async def _start_gateway(self):
        try:
            response = await docker_ipc(
                "containers",
                all=True,
                filters={"name": get_gateway_container_name()}
            )
            if len(response) == 0:
                raise ValueError(f"Gateway container {get_gateway_container_name()} not found. ")

            container_info = response[0]
            if container_info["State"] == "running":
                self.notify(f"Gateway container {container_info['Id']} already running.")
                return

            await docker_ipc(
                "start",
                container=container_info["Id"]
            )
            self.notify(f"Gateway container {container_info['Id']} has started.")
        except Exception as e:
            self.notify(f"Error occurred starting Gateway container. {e}")

    async def _stop_gateway(self):
        try:
            response = await docker_ipc(
                "containers",
                all=True,
                filters={"name": get_gateway_container_name()}
            )
            if len(response) == 0:
                raise ValueError(f"Gateway container {get_gateway_container_name()} not found.")

            container_info = response[0]
            if container_info["State"] != "running":
                self.notify(f"Gateway container {container_info['Id']} not running.")
                return

            await docker_ipc(
                "stop",
                container=container_info["Id"],
            )
            self.notify(f"Gateway container {container_info['Id']} successfully stopped.")
        except Exception as e:
            self.notify(f"Error occurred stopping Gateway container. {e}")

    async def _test_connection(self):
        # test that the gateway is running
        if await GatewayHttpClient.get_instance().ping_gateway():
            self.notify("\nSuccesfully pinged gateway.")
        else:
            self.notify("\nUnable to ping gateway.")

    async def _generate_certs(self,  # type: HummingbotApplication
                              from_client_password: bool = False
                              ):
        cert_path: str = get_gateway_paths().local_certs_path.as_posix()
        if not from_client_password:
            if certs_files_exist():
                self.notify(f"Gateway SSL certification files exist in {cert_path}.")
                self.notify("To create new certification files, please first manually delete those files.")
                return
            self.app.clear_input()
            self.placeholder_mode = True
            self.app.hide_input = True
            while True:
                pass_phase = await self.app.prompt(prompt='Enter pass phase to generate Gateway SSL certifications  >>> ',
                                                   is_password=True)
                if pass_phase is not None and len(pass_phase) > 0:
                    break
                self.notify("Error: Invalid pass phase")
        else:
            pass_phase = Security.password
        create_self_sign_certs(pass_phase)
        self.notify(f"Gateway SSL certification files are created in {cert_path}.")
        self.placeholder_mode = False
        self.app.hide_input = False
        self.app.change_prompt(prompt=">>> ")

        GatewayHttpClient.get_instance().reload_certs()

    async def _generate_gateway_confs(self, container_id: str, conf_path: str = "/usr/src/app/conf"):
        self.app.clear_input()
        self.placeholder_mode = True
        self.app.hide_input = True

        while True:
            node_api_key: str = await self.app.prompt(prompt="Enter Infura API Key (required for Ethereum node, "
                                                      "if you do not have one, make an account at infura.io):  >>> ")
            self.app.clear_input()
            if self.app.to_stop_config:
                self.app.to_stop_config = False
                return

            try:
                # Verifies that the Infura API Key/Project ID is valid by sending a request
                async with aiohttp.ClientSession() as tmp_client:
                    headers = {"Content-Type": "application/json"}
                    data = {
                        "jsonrpc": "2.0",
                        "id": 1,
                        "method": "eth_blockNumber",
                        "params": []
                    }
                    try:
                        resp = await tmp_client.post(url=f"https://mainnet.infura.io/v3/{node_api_key}",
                                                     data=json.dumps(data),
                                                     headers=headers)
                        if resp.status != 200:
                            self.notify("Error occured verifying Infura Node API Key. Please check your API Key and try again.")
                            continue
                    except Exception:
                        raise

                exec_info = await docker_ipc(method_name="exec_create",
                                             container=container_id,
                                             cmd=f"./setup/generate_conf.sh {conf_path} {node_api_key}",
                                             user="hummingbot")

                await docker_ipc(method_name="exec_start",
                                 exec_id=exec_info["Id"],
                                 detach=True)
                self.placeholder_mode = False
                self.app.hide_input = False
                self.app.change_prompt(prompt=">>> ")
                return
            except Exception:
                raise

    async def _create_gateway(self):
        gateway_paths: GatewayPaths = get_gateway_paths()
        gateway_container_name: str = get_gateway_container_name()
        gateway_conf_mount_path: str = gateway_paths.mount_conf_path.as_posix()
        certificate_mount_path: str = gateway_paths.mount_certs_path.as_posix()
        logs_mount_path: str = gateway_paths.mount_logs_path.as_posix()
        gateway_port: int = get_default_gateway_port()

        # remove existing container(s)
        try:
            old_container = await docker_ipc(
                "containers",
                all=True,
                filters={"name": gateway_container_name}
            )
            for container in old_container:
                self.notify(f"Removing existing gateway container with id {container['Id']}...")
                await docker_ipc(
                    "remove_container",
                    container["Id"],
                    force=True
                )
        except Exception:
            pass  # silently ignore exception

        await self._generate_certs(from_client_password=True)  # create cert

        if await self.check_gateway_image(GATEWAY_DOCKER_REPO, GATEWAY_DOCKER_TAG):
            self.notify("Found Gateway docker image. No image pull needed.")
        else:
            self.notify("Pulling Gateway docker image...")
            try:
                await self.pull_gateway_docker(GATEWAY_DOCKER_REPO, GATEWAY_DOCKER_TAG)
                self.logger().info("Done pulling Gateway docker image.")
            except Exception as e:
                self.notify("Error pulling Gateway docker image. Try again.")
                self.logger().network("Error pulling Gateway docker image. Try again.",
                                      exc_info=True,
                                      app_warning_msg=str(e))
                return
        self.notify("Creating new Gateway docker container...")
        host_config: Dict[str, Any] = await docker_ipc(
            "create_host_config",
            port_bindings={5000: gateway_port},
            binds={
                gateway_conf_mount_path: {
                    "bind": "/usr/src/app/conf/",
                    "mode": "rw"
                },
                certificate_mount_path: {
                    "bind": "/usr/src/app/certs/",
                    "mode": "rw"
                },
                logs_mount_path: {
                    "bind": "/usr/src/app/logs/",
                    "mode": "rw"
                },
            }
        )
        container_info: Dict[str, str] = await docker_ipc(
            "create_container",
            image=f"{GATEWAY_DOCKER_REPO}:{GATEWAY_DOCKER_TAG}",
            name=gateway_container_name,
            ports=[5000],
            volumes=[
                gateway_conf_mount_path,
                certificate_mount_path,
                logs_mount_path
            ],
            host_config=host_config,
            environment=[f"GATEWAY_PASSPHRASE={Security.password}"]
        )

        self.notify(f"New Gateway docker container id is {container_info['Id']}.")

        # Save the gateway port number, if it's not already there.
        if global_config_map.get("gateway_api_port").value != gateway_port:
            global_config_map["gateway_api_port"].value = gateway_port
            global_config_map["gateway_api_host"].value = "localhost"
            save_to_yml(GLOBAL_CONFIG_PATH, global_config_map)

        GatewayHttpClient.get_instance().base_url = f"https://{global_config_map['gateway_api_host'].value}:" \
                                                    f"{global_config_map['gateway_api_port'].value}"
        await self._start_gateway()

        # create Gateway configs
        await self._generate_gateway_confs(container_id=container_info["Id"])

        # Restarts the Gateway container to ensure that Gateway server reloads new configs
        try:
            await docker_ipc(method_name="restart",
                             container=container_info["Id"])
        except docker.errors.APIError as e:
            self.notify(f"Error restarting Gateway container. Error: {e}")

        self.notify(f"Loaded new configs into Gateway container {container_info['Id']}")

    async def ping_gateway_docker(self) -> bool:
        try:
            await docker_ipc("version")
            return True
        except Exception:
            return False

    async def pull_gateway_docker(self, docker_repo: str, docker_tag: str):
        last_id = ""
        async for pull_log in docker_ipc_with_generator("pull", docker_repo, tag=docker_tag, stream=True, decode=True):
            new_id = pull_log["id"] if pull_log.get("id") else last_id
            if last_id != new_id:
                self.logger().info(f"Pull Id: {new_id}, Status: {pull_log['status']}")
                last_id = new_id

    async def _gateway_status(self):
        can_reach_docker = await self.ping_gateway_docker()
        if not can_reach_docker:
            self.notify("\nError: It looks like you do not have Docker installed or running. Gateway commands will not "
                        "work without it. Please install or start Docker and restart Hummingbot.")
            return

        if self._gateway_monitor.current_status == Status.ONLINE:
            try:
                status = await GatewayHttpClient.get_instance().get_gateway_status()
                self.notify(pd.DataFrame(status))
            except Exception:
                self.notify("\nError: Unable to fetch status of connected Gateway server.")
        else:
            self.notify("\nNo connection to Gateway server exists. Ensure Gateway server is running.")

    async def _update_gateway_configuration(self, key: str, value: Any):
        try:
            response = await GatewayHttpClient.get_instance().update_config(key, value)
            self.notify(response["message"])
        except Exception:
            self.notify("\nError: Gateway configuration update failed. See log file for more details.")

    async def _show_gateway_configuration(self, key: str):
        host = global_config_map['gateway_api_host'].value
        port = global_config_map['gateway_api_port'].value
        try:
            config_dict = await self._fetch_gateway_configs()
            if key is not None:
                config_dict = search_configs(config_dict, key)
            self.notify(f"\nGateway Configurations ({host}:{port}):")
            lines = []
            build_config_dict_display(lines, config_dict)
            self.notify("\n".join(lines))

        except asyncio.CancelledError:
            raise
        except Exception:
            remote_host = ':'.join([host, port])
            self.notify(f"\nError: Connection to Gateway {remote_host} failed")

    async def _gateway_connect(self, connector: str = None):
        self.app.clear_input()
        self.placeholder_mode = True
        self.app.hide_input = True
        # it is possible that gateway_connections.json does not exist
        connections_fp = path.realpath(path.join(CONF_FILE_PATH, "gateway_connections.json"))
        if path.exists(connections_fp):
            with open(connections_fp) as f:
                connections = json.loads(f.read())
        else:
            connections = []

        if connector is None:
            if connections == []:
                self.notify("No existing connection.\n")
            else:
                connector_df = build_connector_display(connections)
                self.notify(connector_df.to_string(index=False))

        else:
            # get available networks
            connector_configs = await GatewayHttpClient.get_instance().get_connectors()
            connector_config = [d for d in connector_configs["connectors"] if d["name"] == connector]
            available_networks = connector_config[0]["available_networks"]
            trading_type = connector_config[0]["trading_type"][0]

            # ask user to select a chain. Automatically select if there is only one.
            chains = [d['chain'] for d in available_networks]
            if len(chains) == 1:
                chain = chains[0]
            else:
                # chains as options
                while True:
                    chain = await self.app.prompt(prompt=f"Which chain do you want {connector} to connect to?({', '.join(chains)}) >>> ")
                    if self.app.to_stop_config:
                        self.app.to_stop_config = False
                        return

                    if chain in GATEWAY_CONNECTORS:
                        break
                    self.notify(f"{chain} chain not supported.\n")

            # ask user to select a network. Automatically select if there is only one.
            networks = list(itertools.chain.from_iterable([d['networks'] for d in available_networks if d['chain'] == chain]))

            if len(networks) == 1:
                network = networks[0]
            else:
                while True:
                    self.app.input_field.completer.set_gateway_networks(networks)
                    network = await self.app.prompt(prompt=f"Which network do you want {connector} to connect to? ({', '.join(networks)}) >>> ")
                    if self.app.to_stop_config:
                        self.app.to_stop_config = False
                        return
                    if network in networks:
                        break
                    self.notify("Error: Invalid network")

            # get wallets for the selected chain
            wallets_response = await GatewayHttpClient.get_instance().get_wallets()
            wallets = [w for w in wallets_response if w["chain"] == chain]
            if len(wallets) < 1:
                wallets = []
            else:
                wallets = wallets[0]['walletAddresses']

            # if the user has no wallet, ask them to select one
            if len(wallets) < 1:
                self.app.clear_input()
                self.placeholder_mode = True
                wallet_private_key = await self.app.prompt(prompt=f"Enter your {chain}-{network} wallet private key >>> ")
                self.app.clear_input()
                if self.app.to_stop_config:
                    self.app.to_stop_config = False
                    return
                response: Dict[str, Any] = await GatewayHttpClient.get_instance().add_wallet(
                    chain, network, wallet_private_key
                )
                wallet_address: str = response["address"]

            # the user has a wallet. Ask if they want to use it or create a new one.
            else:
                # print table
                while True:
                    use_existing_wallet = await self.app.prompt(prompt=f"Do you want to connect to {chain}-{network} with one of your existing wallets on Gateway? (Yes/No) >>> ")
                    if self.app.to_stop_config:
                        self.app.to_stop_config = False
                        return
                    if use_existing_wallet in ["Y", "y", "Yes", "yes", "N", "n", "No", "no"]:
                        break
                    self.notify("Invalid input. Please try again or exit config [CTRL + x].\n")

                self.app.clear_input()
                # they use an existing wallet
                if use_existing_wallet is not None and use_existing_wallet in ["Y", "y", "Yes", "yes"]:
                    native_token = native_tokens[chain]
                    wallet_table = []
                    for w in wallets:
                        balances: Dict[str, Any] = await GatewayHttpClient.get_instance().get_balances(
                            chain, network, w, [native_token]
                        )
                        wallet_table.append({"balance": balances['balances'][native_token], "address": w})

                    wallet_df = build_wallet_display(native_token, wallet_table)
                    self.notify(wallet_df.to_string(index=False))
                    self.app.input_field.completer.set_list_gateway_wallets_parameters(wallets_response, chain)

                    while True:
                        wallet_address = await self.app.prompt(prompt="Select a gateway wallet >>> ")
                        if self.app.to_stop_config:
                            self.app.to_stop_config = False
                            return
                        if wallet_address in wallets:
                            self.notify(f"You have selected {wallet_address}")
                            break
                        self.notify("Error: Invalid wallet address")

                # they want to create a new wallet even though they have other ones
                else:
                    while True:
                        try:
<<<<<<< HEAD
                            wallet_private_key = await self.app.prompt(
                                prompt=f"Enter your {chain}-{network} wallet private key >>> "
                            )
                            if self.app.to_stop_config:
                                self.app.to_stop_config = False
                                return
                            response = await GatewayHttpClient.get_instance().add_wallet(
                                chain, network, wallet_private_key
                            )
=======
                            wallet_private_key = await self.app.prompt(prompt=f"Enter your {chain}-{network} wallet private key >>> ",
                                                                       is_password=True)
                            self.app.clear_input()
                            if self.app.to_stop_config:
                                self.app.to_stop_config = False
                                return

                            response = await GatewayHttpClient.get_instance().add_wallet(chain, network, wallet_private_key)
>>>>>>> 9da7f668
                            wallet_address = response["address"]
                            break
                        except Exception:
                            self.notify("Error adding wallet. Check private key.\n")

            self.app.clear_input()
            # write wallets to json
            with open(connections_fp, "w+") as outfile:
                upsert_connection(connections, connector, chain, network, trading_type, wallet_address)
                json.dump(connections, outfile)
                self.notify(f"The {connector} connector now uses wallet {wallet_address} on {chain}-{network}")

            # update AllConnectorSettings
            AllConnectorSettings.create_connector_settings()
            AllConnectorSettings.initialize_paper_trade_settings(global_config_map.get("paper_trade_exchanges").value)

            # Reload completer here to include newly added gateway connectors
            self.app.input_field.completer = load_completer(self)

        self.placeholder_mode = False
        self.app.hide_input = False
        self.app.change_prompt(prompt=">>> ")

    @staticmethod
    async def _fetch_gateway_configs() -> Dict[str, Any]:
        return await GatewayHttpClient.get_instance().get_configuration(fail_silently=False)

    async def fetch_gateway_config_key_list(self):
        try:
            config = await self._fetch_gateway_configs()
            build_config_namespace_keys(self.gateway_config_keys, config)
            self.app.input_field.completer = load_completer(self)
        except Exception:
            self.logger().error("Error loading gateway configs. Gateway connectors are not usable until "
                                "it has been correctly configured. "
                                "Use the `gateway generate-certs` or `gateway create` commands might help resolve this.",
                                exc_info=True)<|MERGE_RESOLUTION|>--- conflicted
+++ resolved
@@ -487,26 +487,18 @@
                 else:
                     while True:
                         try:
-<<<<<<< HEAD
                             wallet_private_key = await self.app.prompt(
-                                prompt=f"Enter your {chain}-{network} wallet private key >>> "
+                                prompt=f"Enter your {chain}-{network} wallet private key >>> ",
+                                is_password=True
                             )
-                            if self.app.to_stop_config:
-                                self.app.to_stop_config = False
-                                return
-                            response = await GatewayHttpClient.get_instance().add_wallet(
-                                chain, network, wallet_private_key
-                            )
-=======
-                            wallet_private_key = await self.app.prompt(prompt=f"Enter your {chain}-{network} wallet private key >>> ",
-                                                                       is_password=True)
                             self.app.clear_input()
                             if self.app.to_stop_config:
                                 self.app.to_stop_config = False
                                 return
 
-                            response = await GatewayHttpClient.get_instance().add_wallet(chain, network, wallet_private_key)
->>>>>>> 9da7f668
+                            response = await GatewayHttpClient.get_instance().add_wallet(
+                                chain, network, wallet_private_key
+                            )
                             wallet_address = response["address"]
                             break
                         except Exception:
