from decimal import Decimal
from typing import Any, Dict

from pydantic import Field, SecretStr

from hummingbot.client.config.config_data_types import BaseConnectorConfigMap, ClientFieldData
from hummingbot.core.data_type.trade_fee import TradeFeeSchema

CENTRALIZED = True

EXAMPLE_PAIR = "ETH-USDT"

DEFAULT_FEES = TradeFeeSchema(
    maker_percent_fee_decimal=Decimal("0.001"),
    taker_percent_fee_decimal=Decimal("0.001"),
)


def is_pair_information_valid(pair_info: Dict[str, Any]) -> bool:
    """
    Verifies if a trading pair is enabled to operate with based on its market information

    :param pair_info: the market information for a trading pair

    :return: True if the trading pair is enabled, False otherwise
    """
    return pair_info.get("enableTrading", False)


class KuCoinConfigMap(BaseConnectorConfigMap):
    connector: str = Field(default="kucoin", client_data=None)
    kucoin_api_key: SecretStr = Field(
        default=...,
        client_data=ClientFieldData(
            prompt=lambda cm: "Enter your KuCoin API key",
            is_secure=True,
            is_connect_key=True,
            prompt_on_new=True,
        )
    )
    kucoin_secret_key: SecretStr = Field(
        default=...,
        client_data=ClientFieldData(
            prompt=lambda cm: "Enter your KuCoin secret key",
            is_secure=True,
            is_connect_key=True,
            prompt_on_new=True,
        )
    )
    kucoin_passphrase: SecretStr = Field(
        default=...,
        client_data=ClientFieldData(
            prompt=lambda cm: "Enter your KuCoin passphrase",
            is_secure=True,
            is_connect_key=True,
            prompt_on_new=True,
        )
    )

<<<<<<< HEAD
=======
    class Config:
        title = "kucoin"

>>>>>>> 99764cff

KEYS = KuCoinConfigMap.construct()

OTHER_DOMAINS = ["kucoin_testnet"]
OTHER_DOMAINS_PARAMETER = {"kucoin_testnet": "testnet"}
OTHER_DOMAINS_EXAMPLE_PAIR = {"kucoin_testnet": "ETH-USDT"}
OTHER_DOMAINS_DEFAULT_FEES = {"kucoin_testnet": [0.1, 0.1]}


class KuCoinTestnetConfigMap(BaseConnectorConfigMap):
    connector: str = Field(default="kucoin_testnet", client_data=None)
    kucoin_testnet_api_key: SecretStr = Field(
        default=...,
        client_data=ClientFieldData(
            prompt=lambda cm: "Enter your KuCoin Testnet API key",
            is_secure=True,
            is_connect_key=True,
            prompt_on_new=True,
        )
    )
    kucoin_testnet_secret_key: SecretStr = Field(
        default=...,
        client_data=ClientFieldData(
            prompt=lambda cm: "Enter your KuCoin Testnet secret key",
            is_secure=True,
            is_connect_key=True,
            prompt_on_new=True,
        )
    )
    kucoin_testnet_passphrase: SecretStr = Field(
        default=...,
        client_data=ClientFieldData(
            prompt=lambda cm: "Enter your KuCoin Testnet passphrase",
            is_secure=True,
            is_connect_key=True,
            prompt_on_new=True,
        )
    )

<<<<<<< HEAD
=======
    class Config:
        title = "kucoin_testnet"

>>>>>>> 99764cff

OTHER_DOMAINS_KEYS = {"kucoin_testnet": KuCoinTestnetConfigMap.construct()}<|MERGE_RESOLUTION|>--- conflicted
+++ resolved
@@ -57,12 +57,9 @@
         )
     )
 
-<<<<<<< HEAD
-=======
     class Config:
         title = "kucoin"
 
->>>>>>> 99764cff
 
 KEYS = KuCoinConfigMap.construct()
 
@@ -102,11 +99,8 @@
         )
     )
 
-<<<<<<< HEAD
-=======
     class Config:
         title = "kucoin_testnet"
 
->>>>>>> 99764cff
 
 OTHER_DOMAINS_KEYS = {"kucoin_testnet": KuCoinTestnetConfigMap.construct()}