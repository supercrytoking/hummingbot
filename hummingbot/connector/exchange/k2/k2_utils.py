from typing import Any, Dict, List, Tuple

import dateutil.parser
from pydantic import Field, SecretStr

from hummingbot.client.config.config_data_types import BaseConnectorConfigMap, ClientFieldData
from hummingbot.core.data_type.order_book_message import OrderBookMessage
from hummingbot.core.data_type.order_book_row import OrderBookRow
from hummingbot.core.utils.tracking_nonce import get_tracking_nonce

CENTRALIZED = True

EXAMPLE_PAIR = "BTC-USD"

DEFAULT_FEES = [0.1, 0.1]


def convert_from_exchange_trading_pair(exchange_trading_pair: str) -> str:
    return exchange_trading_pair.replace("/", "-")


def convert_to_exchange_trading_pair(hb_trading_pair: str) -> str:
    return hb_trading_pair.replace("-", "/")


def get_new_client_order_id(is_buy: bool, trading_pair: str) -> str:
    side = "B" if is_buy else "S"
    return f"{side}-{trading_pair}-{get_tracking_nonce()}"


def convert_snapshot_message_to_order_book_row(message: OrderBookMessage) -> Tuple[List[OrderBookRow], List[OrderBookRow]]:
    update_id = message.update_id
    data = message.content["data"]
    bids, asks = [], []

    for entry in data:
        order_row = OrderBookRow(entry["price"], entry["quantity"], update_id)
        if entry["type"] == "Buy":
            bids.append(order_row)
        else:  # entry["type"] == "Sell":
            asks.append(order_row)

    return bids, asks


def convert_diff_message_to_order_book_row(message: OrderBookMessage) -> Tuple[List[OrderBookRow], List[OrderBookRow]]:
    update_id = message.update_id
    data = message.content["data"]
    bids = []
    asks = []

    bid_entries: Dict[str, Any] = data[0]
    ask_entries: Dict[str, Any] = data[1]

    for key, orders in bid_entries.items():
        if key == "side":
            continue
        elif key == "remove":
            for price in orders:
                order_row = OrderBookRow(price, float(0), update_id)
                bids.append(order_row)
        else:  # key == "update" or key == "add":
            for order in orders:
                order_row = OrderBookRow(order["p"], order["q"], update_id)
                bids.append(order_row)

    for key, orders in ask_entries.items():
        if key == "side":
            continue
        elif key == "remove":
            for price in orders:
                order_row = OrderBookRow(price, float(0), update_id)
                asks.append(order_row)
        else:  # key == "update" or key == "add":
            for order in orders:
                order_row = OrderBookRow(order["p"], order["q"], update_id)
                asks.append(order_row)

    return bids, asks


def convert_to_epoch_timestamp(timestamp: str) -> int:
    return int(dateutil.parser.parse(timestamp).timestamp() * 1e3)


class K2ConfigMap(BaseConnectorConfigMap):
    connector: str = Field(default="k2", client_data=None)
    k2_api_key: SecretStr = Field(
        default=...,
        client_data=ClientFieldData(
            prompt=lambda cm: "Enter your K2 API key",
            is_secure=True,
            is_connect_key=True,
            prompt_on_new=True,
        )
    )
    k2_secret_key: SecretStr = Field(
        default=...,
        client_data=ClientFieldData(
            prompt=lambda cm: "Enter your K2 secret key",
            is_secure=True,
            is_connect_key=True,
            prompt_on_new=True,
        )
    )

<<<<<<< HEAD
=======
    class Config:
        title = "k2"

>>>>>>> 99764cff

KEYS = K2ConfigMap.construct()<|MERGE_RESOLUTION|>--- conflicted
+++ resolved
@@ -104,11 +104,8 @@
         )
     )
 
-<<<<<<< HEAD
-=======
     class Config:
         title = "k2"
 
->>>>>>> 99764cff
 
 KEYS = K2ConfigMap.construct()