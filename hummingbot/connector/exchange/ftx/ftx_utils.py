from typing import Optional, Tuple

from pydantic import Field, SecretStr

from hummingbot.client.config.config_data_types import BaseConnectorConfigMap, ClientFieldData

CENTRALIZED = True


EXAMPLE_PAIR = "BTC-USD"


DEFAULT_FEES = [0.02, 0.07]


def split_trading_pair(trading_pair: str) -> Optional[Tuple[str, str]]:
    try:
        m = trading_pair.split("/")
        return m[0], m[1]
    # Exceptions are now logged as warnings in trading pair fetcher
    except Exception:
        return None


def convert_from_exchange_trading_pair(exchange_trading_pair: str) -> Optional[str]:
    if split_trading_pair(exchange_trading_pair) is None:
        return None
    # Blocktane does not split BASEQUOTE (fthusd)
    base_asset, quote_asset = split_trading_pair(exchange_trading_pair)
    return f"{base_asset}-{quote_asset}".upper()


def convert_to_exchange_trading_pair(hb_trading_pair: str) -> str:
    return hb_trading_pair.replace("-", "/")


class FtxConfigMap(BaseConnectorConfigMap):
    connector: str = Field(default="ftx", client_data=None)
    ftx_api_key: SecretStr = Field(
        default=...,
        client_data=ClientFieldData(
            prompt=lambda cm: "Enter your FTX API key",
            is_secure=True,
            is_connect_key=True,
            prompt_on_new=True,
        )
    )
    ftx_secret_key: SecretStr = Field(
        default=...,
        client_data=ClientFieldData(
            prompt=lambda cm: "Enter your FTX API secret",
            is_secure=True,
            is_connect_key=True,
            prompt_on_new=True,
        )
    )
    ftx_subaccount_name: SecretStr = Field(
        default=...,
        client_data=ClientFieldData(
            prompt=lambda cm: "Enter your FTX subaccount name (if this is not a subaccount, leave blank)",
            is_secure=True,
            is_connect_key=True,
            prompt_on_new=True,
        )
    )

<<<<<<< HEAD
=======
    class Config:
        title = "ftx"

>>>>>>> 99764cff

KEYS = FtxConfigMap.construct()<|MERGE_RESOLUTION|>--- conflicted
+++ resolved
@@ -64,11 +64,8 @@
         )
     )
 
-<<<<<<< HEAD
-=======
     class Config:
         title = "ftx"
 
->>>>>>> 99764cff
 
 KEYS = FtxConfigMap.construct()