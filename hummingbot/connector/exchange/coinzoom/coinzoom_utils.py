from typing import Any, Dict, Optional

from dateutil.parser import parse as dateparse
from pydantic import Field, SecretStr

from hummingbot.client.config.config_data_types import BaseConnectorConfigMap, ClientFieldData
from hummingbot.core.utils.tracking_nonce import get_tracking_nonce

from .coinzoom_constants import Constants

CENTRALIZED = True

EXAMPLE_PAIR = "BTC-USD"

DEFAULT_FEES = [0.2, 0.26]


class CoinzoomAPIError(IOError):
    def __init__(self, error_payload: Dict[str, Any]):
        super().__init__(str(error_payload))
        self.error_payload = error_payload


# convert date string to timestamp
def str_date_to_ts(date: str) -> int:
    return int(dateparse(date).timestamp() * 1e3)


# Request ID class
class RequestId:
    """
    Generate request ids
    """
    _request_id: int = 0

    @classmethod
    def generate_request_id(cls) -> int:
        return get_tracking_nonce()


def convert_from_exchange_trading_pair(ex_trading_pair: str) -> Optional[str]:
    # CoinZoom uses uppercase (BTC/USDT)
    return ex_trading_pair.replace("/", "-")


def convert_to_exchange_trading_pair(hb_trading_pair: str, alternative: bool = False) -> str:
    # CoinZoom uses uppercase (BTCUSDT)
    if alternative:
        return hb_trading_pair.replace("-", "_").upper()
    else:
        return hb_trading_pair.replace("-", "/").upper()


def get_new_client_order_id(is_buy: bool, trading_pair: str) -> str:
    side = "B" if is_buy else "S"
    symbols = trading_pair.split("-")
    base = symbols[0].upper()
    quote = symbols[1].upper()
    base_str = f"{base[0]}{base[-1]}"
    quote_str = f"{quote[0]}{quote[-1]}"
    return f"{Constants.HBOT_BROKER_ID}{side}{base_str}{quote_str}{get_tracking_nonce()}"


class CoinzoomConfigMap(BaseConnectorConfigMap):
    connector: str = Field(default="coinzoom", client_data=None)
    coinzoom_api_key: SecretStr = Field(
        default=...,
        client_data=ClientFieldData(
            prompt=lambda cm: f"Enter your {Constants.EXCHANGE_NAME} API key",
            is_secure=True,
            is_connect_key=True,
            prompt_on_new=True,
        )
    )
    coinzoom_secret_key: SecretStr = Field(
        default=...,
        client_data=ClientFieldData(
            prompt=lambda cm: f"Enter your {Constants.EXCHANGE_NAME} secret key",
            is_secure=True,
            is_connect_key=True,
            prompt_on_new=True,
        )
    )
    coinzoom_username: SecretStr = Field(
        default=...,
        client_data=ClientFieldData(
            prompt=lambda cm: f"Enter your {Constants.EXCHANGE_NAME} ZoomMe username",
            is_secure=True,
            is_connect_key=True,
            prompt_on_new=True,
        )
    )

<<<<<<< HEAD
=======
    class Config:
        title = "coinzoom"

>>>>>>> 99764cff

KEYS = CoinzoomConfigMap.construct()<|MERGE_RESOLUTION|>--- conflicted
+++ resolved
@@ -91,11 +91,8 @@
         )
     )
 
-<<<<<<< HEAD
-=======
     class Config:
         title = "coinzoom"
 
->>>>>>> 99764cff
 
 KEYS = CoinzoomConfigMap.construct()