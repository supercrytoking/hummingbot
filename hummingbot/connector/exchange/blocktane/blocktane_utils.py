import re
from typing import Optional, Tuple

import requests
from pydantic import Field, SecretStr

from hummingbot.client.config.config_data_types import BaseConnectorConfigMap, ClientFieldData

CENTRALIZED = True

EXAMPLE_PAIR = "BTC-BRL"

DEFAULT_FEES = [0.35, 0.45]  # The actual fees


class BlocktaneConfigMap(BaseConnectorConfigMap):
    connector: str = Field(default="blocktane", client_data=None)
    blocktane_api_key: SecretStr = Field(
        default=...,
        client_data=ClientFieldData(
            prompt=lambda cm: "Enter your Blocktane API key",
            is_secure=True,
            is_connect_key=True,
            prompt_on_new=True,
        )
    )
    blocktane_api_secret: SecretStr = Field(
        default=...,
        client_data=ClientFieldData(
            prompt=lambda cm: "Enter your Blocktane API secret",
            is_secure=True,
            is_connect_key=True,
            prompt_on_new=True,
        )
    )

<<<<<<< HEAD
=======
    class Config:
        title = "blocktane"

>>>>>>> 99764cff

KEYS = BlocktaneConfigMap.construct()

TRADING_PAIR_SPLITTER = re.compile(r"^(\w+)(BTC|btc|ETH|eth|BRL|brl|PAX|pax|USDT|usdt|PAXG|paxg|LETH|leth|EURS|eurs|LRC|lrc|BKT|bkt)$")
MARKET_DATA = None
INVERSE_MARKET_LOOKUP = None
NAME_LOOKUP = None


def _populate_lookups():
    global MARKET_DATA
    global INVERSE_MARKET_LOOKUP
    global NAME_LOOKUP
    try:
        markets = requests.get('https://trade.blocktane.io/api/v2/xt/public/markets').json()
        MARKET_DATA = {market['id']: market for market in markets}
        INVERSE_MARKET_LOOKUP = {(market['base_unit'].upper(), market['quote_unit'].upper()): market for market in markets}
        NAME_LOOKUP = {market['name']: market for market in markets}
    except Exception:
        pass  # Will fall back to regex splitting


def split_trading_pair(trading_pair: str) -> Optional[Tuple[str, str]]:
    if MARKET_DATA is None:
        _populate_lookups()

    if MARKET_DATA is not None:
        if '/' in trading_pair:
            m = NAME_LOOKUP.get(trading_pair)
        else:
            m = MARKET_DATA.get(trading_pair)
        if m is None:
            return None
        return m['base_unit'], m['quote_unit']
    else:
        # Fall back to regex splitting
        try:
            if ('/' in trading_pair):
                m = trading_pair.split('/')
                return m[0], m[1]
            else:
                m = TRADING_PAIR_SPLITTER.match(trading_pair)
                return m.group(1), m.group(2)
        # Exceptions are now logged as warnings in trading pair fetcher
        except Exception:
            return None


def convert_from_exchange_trading_pair(exchange_trading_pair: str) -> Optional[str]:
    split_pair_tuple = split_trading_pair(exchange_trading_pair)
    if split_pair_tuple is None:
        return None
    base_asset, quote_asset = split_pair_tuple
    return f"{base_asset}-{quote_asset}".upper()


def convert_to_exchange_trading_pair(hb_trading_pair: str) -> str:
    if INVERSE_MARKET_LOOKUP is None:
        _populate_lookups()
    try:
        return INVERSE_MARKET_LOOKUP[hb_trading_pair.split('-')]['id']
    except Exception:
        return hb_trading_pair.lower().replace("-", "")<|MERGE_RESOLUTION|>--- conflicted
+++ resolved
@@ -34,12 +34,9 @@
         )
     )
 
-<<<<<<< HEAD
-=======
     class Config:
         title = "blocktane"
 
->>>>>>> 99764cff
 
 KEYS = BlocktaneConfigMap.construct()
 
