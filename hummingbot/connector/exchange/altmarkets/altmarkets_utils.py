import re
from typing import Any, Dict, Optional, Tuple

from dateutil.parser import parse as dateparse
from pydantic import Field, SecretStr

from hummingbot.client.config.config_data_types import BaseConnectorConfigMap, ClientFieldData
from hummingbot.core.utils.tracking_nonce import get_tracking_nonce

from .altmarkets_constants import Constants

TRADING_PAIR_SPLITTER = re.compile(Constants.TRADING_PAIR_SPLITTER)

CENTRALIZED = True

EXAMPLE_PAIR = "ALTM-BTC"

DEFAULT_FEES = [0.25, 0.25]


class AltmarketsAPIError(IOError):
    def __init__(self, error_payload: Dict[str, Any]):
        super().__init__(str(error_payload))
        self.error_payload = error_payload


# convert date string to timestamp
def str_date_to_ts(date: str) -> int:
    return int(dateparse(date).timestamp())


# Request ID class
class RequestId:
    """
    Generate request ids
    """
    _request_id: int = 0

    @classmethod
    def generate_request_id(cls) -> int:
        return get_tracking_nonce()


def split_trading_pair(trading_pair: str) -> Optional[Tuple[str, str]]:
    try:
        m = TRADING_PAIR_SPLITTER.match(trading_pair)
        return m.group(1), m.group(2)
    # Exceptions are now logged as warnings in trading pair fetcher
    except Exception:
        return None


def convert_from_exchange_trading_pair(ex_trading_pair: str) -> Optional[str]:
    regex_match = split_trading_pair(ex_trading_pair)
    if regex_match is None:
        return None
    # AltMarkets.io uses lowercase (btcusdt)
    base_asset, quote_asset = split_trading_pair(ex_trading_pair)
    return f"{base_asset.upper()}-{quote_asset.upper()}"


def convert_to_exchange_trading_pair(hb_trading_pair: str) -> str:
    # AltMarkets.io uses lowercase (btcusdt)
    return hb_trading_pair.replace("-", "").lower()


def get_new_client_order_id(is_buy: bool, trading_pair: str) -> str:
    side = "B" if is_buy else "S"
    symbols = trading_pair.split("-")
    base = symbols[0].upper()
    quote = symbols[1].upper()
    base_str = f"{base[0:4]}{base[-1]}"
    quote_str = f"{quote[0:2]}{quote[-1]}"
    return f"{Constants.HBOT_BROKER_ID}-{side}{base_str}{quote_str}{get_tracking_nonce()}"


class AltmarketsConfigMap(BaseConnectorConfigMap):
    connector: str = Field(default="altmarkets", client_data=None)
    altmarkets_api_key: SecretStr = Field(
        default=...,
        client_data=ClientFieldData(
            prompt=lambda cm: f"Enter your {Constants.EXCHANGE_NAME} API key",
            is_secure=True,
            is_connect_key=True,
            prompt_on_new=True,
        )
    )
    altmarkets_secret_key: SecretStr = Field(
        default=...,
        client_data=ClientFieldData(
            prompt=lambda cm: f"Enter your {Constants.EXCHANGE_NAME} secret key",
            is_secure=True,
            is_connect_key=True,
            prompt_on_new=True,
        )
    )

<<<<<<< HEAD
=======
    class Config:
        title = "altmarkets"

>>>>>>> 99764cff

KEYS = AltmarketsConfigMap.construct()<|MERGE_RESOLUTION|>--- conflicted
+++ resolved
@@ -95,11 +95,8 @@
         )
     )
 
-<<<<<<< HEAD
-=======
     class Config:
         title = "altmarkets"
 
->>>>>>> 99764cff
 
 KEYS = AltmarketsConfigMap.construct()