import asyncio
import time
import unittest
from decimal import Decimal
from typing import Awaitable
from unittest.mock import patch

from hummingbot.core.data_type.common import OrderType, PositionAction, TradeType
from hummingbot.core.data_type.in_flight_order import InFlightOrder, OrderState, OrderUpdate, TradeUpdate
from hummingbot.core.data_type.limit_order import LimitOrder
from hummingbot.core.data_type.trade_fee import AddedToCostTradeFee, TokenAmount


class InFlightOrderPyUnitTests(unittest.TestCase):
    @classmethod
    def setUpClass(cls) -> None:
        super().setUpClass()
        cls.ev_loop = asyncio.get_event_loop()

        cls.base_asset = "COINALPHA"
        cls.quote_asset = "HBOT"
        cls.trading_pair = f"{cls.base_asset}-{cls.quote_asset}"

        cls.client_order_id = "someClientOrderId"
        cls.exchange_order_id = "someExchangeOrderId"
        cls.trade_fee_percent = Decimal("0.01")

    def async_run_with_timeout(self, coroutine: Awaitable, timeout: int = 1):
        ret = self.ev_loop.run_until_complete(asyncio.wait_for(coroutine, timeout))
        return ret

    def async_run_with_timeout_coroutine_must_raise_timeout(self, coroutine: Awaitable, timeout: float = 1):
        class DesiredError(Exception):
            pass

        async def run_coro_that_raises(coro: Awaitable):
            try:
                await coro
            except asyncio.TimeoutError:
                raise DesiredError

        try:
            self.async_run_with_timeout(run_coro_that_raises(coroutine), timeout)
        except DesiredError:  # the coroutine raised an asyncio.TimeoutError as expected
            raise asyncio.TimeoutError
        except asyncio.TimeoutError:  # the coroutine did not finish on time
            raise RuntimeError

    def _simulate_order_created(self, order: InFlightOrder):
        order.current_state = OrderState.OPEN
        order.update_exchange_order_id(self.exchange_order_id)

    def _simulate_cancel_order_request_sent(self, order: InFlightOrder):
        order.current_state = OrderState.PENDING_CANCEL

    def _simulate_order_cancelled(self, order: InFlightOrder):
        order.current_state = OrderState.CANCELLED

    def _simulate_order_failed(self, order: InFlightOrder):
        order.current_state = OrderState.FAILED

    def _simulate_order_partially_filled(self, order: InFlightOrder):
        order.current_state = OrderState.PARTIALLY_FILLED
        order.executed_amount_base = order.amount / Decimal("2")

    def _simulate_order_completely_filled(self, order: InFlightOrder):
        order.current_state = OrderState.FILLED
        order.executed_amount_base = order.amount

    def test_in_flight_order_states(self):
        order: InFlightOrder = InFlightOrder(
            client_order_id=self.client_order_id,
            trading_pair=self.trading_pair,
            order_type=OrderType.LIMIT,
            trade_type=TradeType.BUY,
            amount=Decimal("1000.0"),
            creation_timestamp=1640001112.0,
            price=Decimal("1.0"),
        )

        self.assertTrue(order.is_open)
        self.assertIsNone(order.exchange_order_id)
        self.assertFalse(order.exchange_order_id_update_event.is_set())

        # Simulate Order Created
        self._simulate_order_created(order)

        self.assertTrue(order.is_open)
        self.assertIsNotNone(order.exchange_order_id)
        self.assertTrue(order.exchange_order_id_update_event.is_set())

        # Simulate Order Cancellation request sent
        self._simulate_cancel_order_request_sent(order)

        self.assertTrue(order.is_pending_cancel_confirmation
                        and order.is_open
                        and not order.is_cancelled
                        and not order.is_done)

        # Simulate Order Cancelled
        self._simulate_order_cancelled(order)

        self.assertTrue(order.is_done and order.is_cancelled)

        failed_order: InFlightOrder = InFlightOrder(
            client_order_id=self.client_order_id,
            trading_pair=self.trading_pair,
            order_type=OrderType.LIMIT,
            trade_type=TradeType.BUY,
            amount=Decimal("1000.0"),
            creation_timestamp=1640001112.0,
            price=Decimal("1.0"),
        )

        # Simulate Order Failed
        self._simulate_order_failed(failed_order)

        self.assertTrue(failed_order.is_failure and failed_order.is_done)

        filled_order: InFlightOrder = InFlightOrder(
            client_order_id=self.client_order_id,
            trading_pair=self.trading_pair,
            order_type=OrderType.LIMIT,
            trade_type=TradeType.BUY,
            amount=Decimal("1000.0"),
            creation_timestamp=1640001112.0,
            price=Decimal("1.0"),
        )

        # Simulate Order Partially Filled
        self._simulate_order_partially_filled(filled_order)

        self.assertTrue(filled_order.is_open and not filled_order.is_done)

        # Simulate Order Completely Filled
        self._simulate_order_completely_filled(filled_order)

        self.assertTrue(filled_order.is_done and filled_order.is_filled)

    def test_average_executed_price(self):
        order_0: InFlightOrder = InFlightOrder(
            client_order_id=self.client_order_id,
            trading_pair=self.trading_pair,
            order_type=OrderType.LIMIT,
            trade_type=TradeType.BUY,
            amount=Decimal("1000.0"),
            creation_timestamp=1640001112.0,
            price=Decimal("1.0"),
        )

        self.assertIsNone(order_0.average_executed_price)

        trade_update_0: TradeUpdate = TradeUpdate(
            trade_id="someTradeId",
            client_order_id=self.client_order_id,
            exchange_order_id=self.exchange_order_id,
            trading_pair=order_0.trading_pair,
            fill_price=order_0.price,
            fill_base_amount=order_0.amount,
            fill_quote_amount=(order_0.price * order_0.amount),
<<<<<<< HEAD
            fee=AddedToCostTradeFee(flat_fees=[TokenAmount(self.base_asset, Decimal(0.01) * order_0.amount)]),
            fill_timestamp=int(time.time() * 1e3),
=======
            fee_asset=self.base_asset,
            fee_paid=Decimal(0.01) * order_0.amount,
            fill_timestamp=time.time(),
>>>>>>> bb9e342a
        )
        # Order completely filled after single trade update
        order_0.order_fills.update({trade_update_0.trade_id: trade_update_0})

        self.assertEqual(order_0.price, order_0.average_executed_price)

        order_1: InFlightOrder = InFlightOrder(
            client_order_id=self.client_order_id,
            trading_pair=self.trading_pair,
            order_type=OrderType.LIMIT,
            trade_type=TradeType.BUY,
            amount=Decimal("1000.0"),
            creation_timestamp=1640001112.0,
            price=Decimal("1.0"),
        )

        trade_update_1: TradeUpdate = TradeUpdate(
            trade_id="someTradeId_1",
            client_order_id=self.client_order_id,
            exchange_order_id=self.exchange_order_id,
            trading_pair=order_1.trading_pair,
            fill_price=Decimal("0.5"),
            fill_base_amount=(order_1.amount / Decimal("2.0")),
            fill_quote_amount=(order_1.price * (order_1.amount / Decimal("2.0"))),
<<<<<<< HEAD
            fee=AddedToCostTradeFee(
                flat_fees=[TokenAmount(self.base_asset, Decimal(0.01) * (order_1.amount / Decimal("2.0")))]),
            fill_timestamp=int(time.time() * 1e3),
=======
            fee_asset=self.base_asset,
            fee_paid=Decimal(0.01) * (order_1.amount / Decimal("2.0")),
            fill_timestamp=time.time(),
>>>>>>> bb9e342a
        )

        trade_update_2: TradeUpdate = TradeUpdate(
            trade_id="someTradeId_2",
            client_order_id=self.client_order_id,
            exchange_order_id=self.exchange_order_id,
            trading_pair=order_1.trading_pair,
            fill_price=order_1.price,
            fill_base_amount=(order_1.amount / Decimal("2.0")),
            fill_quote_amount=(order_1.price * (order_1.amount / Decimal("2.0"))),
<<<<<<< HEAD
            fee=AddedToCostTradeFee(
                flat_fees=[TokenAmount(self.base_asset, Decimal(0.01) * (order_1.amount / Decimal("2.0")))]),
            fill_timestamp=int(time.time() * 1e3),
=======
            fee_asset=self.base_asset,
            fee_paid=Decimal(0.01) * (order_1.amount / Decimal("2.0")),
            fill_timestamp=time.time(),
>>>>>>> bb9e342a
        )

        # Order completely filled after 2 trade updates
        order_1.order_fills.update(
            {
                trade_update_1.trade_id: trade_update_1,
                trade_update_2.trade_id: trade_update_2,
            }
        )
        expected_average_price = (
            sum([order_fill.fill_price * order_fill.fill_base_amount for order_fill in order_1.order_fills.values()])
            / order_1.amount
        )
        self.assertEqual(expected_average_price, order_1.average_executed_price)

    @patch("hummingbot.core.data_type.in_flight_order.GET_EX_ORDER_ID_TIMEOUT", 0.1)
    def test_get_exchange_order_id(self):
        order: InFlightOrder = InFlightOrder(
            client_order_id=self.client_order_id,
            trading_pair=self.trading_pair,
            order_type=OrderType.LIMIT,
            trade_type=TradeType.BUY,
            amount=Decimal("1000.0"),
            creation_timestamp=1640001112.0,
            price=Decimal("1.0"),
        )
        self.assertIsNone(order.exchange_order_id)
        self.assertFalse(order.exchange_order_id_update_event.is_set())
        with self.assertRaises(asyncio.TimeoutError):
            self.async_run_with_timeout_coroutine_must_raise_timeout(order.get_exchange_order_id())

        order.update_exchange_order_id(self.exchange_order_id)
        result = self.async_run_with_timeout(order.get_exchange_order_id())

        self.assertEqual(self.exchange_order_id, result)
        self.assertTrue(order.exchange_order_id_update_event.is_set())

    def test_from_json(self):
        fee = AddedToCostTradeFee(
            percent=Decimal("0.5"),
            percent_token=self.quote_asset
        )
        trade_update = TradeUpdate(
            trade_id="12345",
            client_order_id=self.client_order_id,
            exchange_order_id="EOID1",
            trading_pair=self.trading_pair,
            fill_timestamp=1640001112,
            fill_price=Decimal("1000.11"),
            fill_base_amount=Decimal("2"),
            fill_quote_amount=Decimal("2000.22"),
            fee=fee,
        )

        order_json = {
            "client_order_id": self.client_order_id,
            "exchange_order_id": self.exchange_order_id,
            "trading_pair": self.trading_pair,
            "order_type": OrderType.LIMIT.name,
            "trade_type": TradeType.BUY.name,
            "price": "1.0",
            "amount": "1000.0",
            "executed_amount_base": "0",
            "executed_amount_quote": "0",
            "fee_asset": None,
            "fee_paid": "0",
            "last_state": "0",
            "leverage": "1",
            "position": "NIL",
            "order_fills": {"1": trade_update.to_json()}
        }

        expected_order: InFlightOrder = InFlightOrder(
            client_order_id=self.client_order_id,
            exchange_order_id=self.exchange_order_id,
            trading_pair=self.trading_pair,
            order_type=OrderType.LIMIT,
            trade_type=TradeType.BUY,
            amount=Decimal("1000.0"),
            price=Decimal("1.0"),
        )

        order_from_json = InFlightOrder.from_json(order_json)
        self.assertEqual(expected_order, order_from_json)
        self.assertFalse(order_from_json.completely_filled_event.is_set())

        self.assertIn("1", order_from_json.order_fills)
        self.assertEqual(trade_update, order_from_json.order_fills["1"])

    def test_from_json_does_not_fail_when_order_fills_not_present(self):
        order_json = {
            "client_order_id": self.client_order_id,
            "exchange_order_id": self.exchange_order_id,
            "trading_pair": self.trading_pair,
            "order_type": OrderType.LIMIT.name,
            "trade_type": TradeType.BUY.name,
            "price": "1.0",
            "amount": "1000.0",
            "executed_amount_base": "0",
            "executed_amount_quote": "0",
            "fee_asset": None,
            "fee_paid": "0",
            "last_state": "0",
            "leverage": "1",
            "position": PositionAction.NIL.value,
            "creation_timestamp": 1640001112
        }

        expected_order: InFlightOrder = InFlightOrder(
            client_order_id=self.client_order_id,
            exchange_order_id=self.exchange_order_id,
            trading_pair=self.trading_pair,
            order_type=OrderType.LIMIT,
            trade_type=TradeType.BUY,
            amount=Decimal("1000.0"),
            creation_timestamp=1640001112.0,
            price=Decimal("1.0"),
        )

        order_from_json = InFlightOrder.from_json(order_json)
        self.assertEqual(expected_order, order_from_json)
        self.assertFalse(order_from_json.completely_filled_event.is_set())

    def test_completed_order_recovered_from_json_has_completed_event_updated(self):
        order_json = {
            "client_order_id": self.client_order_id,
            "exchange_order_id": self.exchange_order_id,
            "trading_pair": self.trading_pair,
            "order_type": OrderType.LIMIT.name,
            "trade_type": TradeType.BUY.name,
            "price": "1.0",
            "amount": "1000.0",
            "executed_amount_base": "1000.0",
            "executed_amount_quote": "1100.0",
            "fee_asset": None,
            "fee_paid": "0",
            "last_state": "0",
            "leverage": "1",
            "position": "NIL",
        }

        expected_order: InFlightOrder = InFlightOrder(
            client_order_id=self.client_order_id,
            exchange_order_id=self.exchange_order_id,
            trading_pair=self.trading_pair,
            order_type=OrderType.LIMIT,
            trade_type=TradeType.BUY,
            amount=Decimal("1000.0"),
            price=Decimal("1.0"),
        )
        expected_order.executed_amount_base = Decimal("1000")
        expected_order.executed_amount_quote = Decimal("1100")

        order_from_json = InFlightOrder.from_json(order_json)
        self.assertEqual(expected_order, order_from_json)
        self.assertTrue(order_from_json.completely_filled_event.is_set())

    def test_to_json(self):
        fee = AddedToCostTradeFee(
            percent=Decimal("0.5"),
            percent_token=self.quote_asset
        )
        trade_update = TradeUpdate(
            trade_id="12345",
            client_order_id=self.client_order_id,
            exchange_order_id="EOID1",
            trading_pair=self.trading_pair,
            fill_timestamp=1640001112,
            fill_price=Decimal("1000.11"),
            fill_base_amount=Decimal("2"),
            fill_quote_amount=Decimal("2000.22"),
            fee=fee,
        )

        order: InFlightOrder = InFlightOrder(
            client_order_id=self.client_order_id,
            trading_pair=self.trading_pair,
            order_type=OrderType.LIMIT,
            trade_type=TradeType.BUY,
            amount=Decimal("1000.0"),
            creation_timestamp=1640001112.0,
            price=Decimal("1.0"),
        )
        order.order_fills["1"] = trade_update

        order_json = order.to_json()

        self.assertIsInstance(order_json, dict)

        self.assertEqual(order_json["client_order_id"], order.client_order_id)
        self.assertEqual(order_json["exchange_order_id"], order.exchange_order_id)
        self.assertEqual(order_json["trading_pair"], order.trading_pair)
        self.assertEqual(order_json["order_type"], order.order_type.name)
        self.assertEqual(order_json["trade_type"], order.trade_type.name)
        self.assertEqual(order_json["price"], str(order.price))
        self.assertEqual(order_json["amount"], str(order.amount))
        self.assertEqual(order_json["executed_amount_base"], str(order.executed_amount_base))
        self.assertEqual(order_json["executed_amount_quote"], str(order.executed_amount_quote))
        self.assertEqual(order_json["last_state"], str(order.current_state.value))
        self.assertEqual(order_json["leverage"], str(order.leverage))
        self.assertEqual(order_json["position"], order.position.value)
<<<<<<< HEAD
        self.assertEqual(order_json["order_fills"], {"1": trade_update.to_json()})
=======
        self.assertEqual(order_json["creation_timestamp"], order.creation_timestamp)
>>>>>>> bb9e342a

    def test_to_limit_order(self):
        order: InFlightOrder = InFlightOrder(
            client_order_id=self.client_order_id,
            trading_pair=self.trading_pair,
            order_type=OrderType.LIMIT,
            trade_type=TradeType.BUY,
            amount=Decimal("1000.0"),
            creation_timestamp=1640001112.223334,
            price=Decimal("1.0"),
        )

        expected_limit_order: LimitOrder = LimitOrder(
            client_order_id=order.client_order_id,
            trading_pair=order.trading_pair,
            is_buy=True,
            base_currency=self.base_asset,
            quote_currency=self.quote_asset,
            price=Decimal("1.0"),
            quantity=Decimal("1000.0"),
            filled_quantity=Decimal("0"),
            creation_timestamp=1640001112223334
        )

        limit_order = order.to_limit_order()

        self.assertIsInstance(limit_order, LimitOrder)

        self.assertEqual(limit_order.client_order_id, expected_limit_order.client_order_id)
        self.assertEqual(limit_order.trading_pair, expected_limit_order.trading_pair)
        self.assertEqual(limit_order.is_buy, expected_limit_order.is_buy)
        self.assertEqual(limit_order.base_currency, expected_limit_order.base_currency)
        self.assertEqual(limit_order.quote_currency, expected_limit_order.quote_currency)
        self.assertEqual(limit_order.price, expected_limit_order.price)
        self.assertEqual(limit_order.quantity, expected_limit_order.quantity)
        self.assertEqual(limit_order.filled_quantity, expected_limit_order.filled_quantity)
        self.assertEqual(limit_order.creation_timestamp, expected_limit_order.creation_timestamp)
        self.assertEqual(limit_order.status, expected_limit_order.status)

    def test_update_with_order_update_client_order_id_mismatch(self):
        order: InFlightOrder = InFlightOrder(
            client_order_id=self.client_order_id,
            trading_pair=self.trading_pair,
            order_type=OrderType.LIMIT,
            trade_type=TradeType.BUY,
            amount=Decimal("1000.0"),
            creation_timestamp=1640001112.0,
            price=Decimal("1.0"),
        )

        mismatch_order_update: OrderUpdate = OrderUpdate(
            client_order_id="mismatchClientOrderId",
            exchange_order_id="mismatchExchangeOrderId",
            trading_pair=self.trading_pair,
            update_timestamp=1,
            new_state=OrderState.OPEN,
        )

        self.assertFalse(order.update_with_order_update(mismatch_order_update))
        self.assertEqual(Decimal("0"), order.executed_amount_base)
        self.assertEqual(Decimal("0"), order.executed_amount_quote)
<<<<<<< HEAD
        self.assertEqual(-1, order.last_update_timestamp)
=======
        self.assertIsNone(order.fee_asset)
        self.assertEqual(Decimal("0"), order.cumulative_fee_paid)
        self.assertEqual(Decimal("0"), order.last_filled_price)
        self.assertEqual(Decimal("0"), order.last_filled_amount)
        self.assertEqual(Decimal("0"), order.last_fee_paid)
        self.assertEqual(order.creation_timestamp, order.last_update_timestamp)
>>>>>>> bb9e342a

    def test_update_with_order_update_open_order(self):
        order: InFlightOrder = InFlightOrder(
            client_order_id=self.client_order_id,
            trading_pair=self.trading_pair,
            order_type=OrderType.LIMIT,
            trade_type=TradeType.BUY,
            amount=Decimal("1000.0"),
            creation_timestamp=1640001112.0,
            price=Decimal("1.0"),
        )

        open_order_update: OrderUpdate = OrderUpdate(
            client_order_id=self.client_order_id,
            exchange_order_id=self.exchange_order_id,
            trading_pair=self.trading_pair,
            update_timestamp=1,
            new_state=OrderState.OPEN,
        )

        self.assertTrue(order.update_with_order_update(open_order_update))
        self.assertEqual(Decimal("0"), order.executed_amount_base)
        self.assertEqual(Decimal("0"), order.executed_amount_quote)
        self.assertEqual(1, order.last_update_timestamp)

    def test_update_with_order_update_multiple_order_updates(self):
        order: InFlightOrder = InFlightOrder(
            client_order_id=self.client_order_id,
            trading_pair=self.trading_pair,
            order_type=OrderType.LIMIT,
            trade_type=TradeType.BUY,
            amount=Decimal("1000.0"),
            creation_timestamp=1640001112.0,
            price=Decimal("1.0"),
        )

        order_update_1: OrderUpdate = OrderUpdate(
            client_order_id=self.client_order_id,
            exchange_order_id=self.exchange_order_id,
            trading_pair=self.trading_pair,
            update_timestamp=1,
            new_state=OrderState.PARTIALLY_FILLED,
        )

        self.assertTrue(order.update_with_order_update(order_update_1))
        # Order updates should not modify executed values
        self.assertEqual(Decimal(0), order.executed_amount_base)
        self.assertEqual(Decimal(0), order.executed_amount_quote)
        self.assertEqual(order.last_update_timestamp, 1)
        self.assertEqual(0, len(order.order_fills))
        self.assertTrue(order.is_open)

        order_update_2: OrderUpdate = OrderUpdate(
            client_order_id=self.client_order_id,
            exchange_order_id=self.exchange_order_id,
            trading_pair=self.trading_pair,
            update_timestamp=2,
            new_state=OrderState.FILLED,
        )

        self.assertTrue(order.update_with_order_update(order_update_2))
        # Order updates should not modify executed values
        self.assertEqual(Decimal(0), order.executed_amount_base)
        self.assertEqual(Decimal(0), order.executed_amount_quote)
        self.assertEqual(order.last_update_timestamp, 2)
        self.assertEqual(0, len(order.order_fills))
        self.assertTrue(order.is_done)

    def test_update_exchange_id_with_order_update(self):
        order: InFlightOrder = InFlightOrder(
            client_order_id=self.client_order_id,
            trading_pair=self.trading_pair,
            order_type=OrderType.LIMIT,
            trade_type=TradeType.BUY,
            amount=Decimal("1000.0"),
            creation_timestamp=1640001112.0,
            price=Decimal("1.0"),
        )

        order_update: OrderUpdate = OrderUpdate(
            client_order_id=self.client_order_id,
            exchange_order_id=self.exchange_order_id,
            trading_pair=self.trading_pair,
            update_timestamp=1,
            new_state=OrderState.OPEN,
        )

        result = order.update_with_order_update(order_update)
        self.assertTrue(result)
        self.assertEqual(self.exchange_order_id, order.exchange_order_id)
        self.assertTrue(order.exchange_order_id_update_event.is_set())
        self.assertEqual(0, len(order.order_fills))

    def test_update_with_trade_update_trade_update_with_trade_fee_percent(self):

        order: InFlightOrder = InFlightOrder(
            client_order_id=self.client_order_id,
            trading_pair=self.trading_pair,
            order_type=OrderType.LIMIT,
            trade_type=TradeType.BUY,
            amount=Decimal("1000.0"),
            creation_timestamp=1640001112.0,
            price=Decimal("1.0"),
        )

        trade_update: TradeUpdate = TradeUpdate(
            trade_id="someTradeId",
            client_order_id=self.client_order_id,
            exchange_order_id=self.exchange_order_id,
            trading_pair=self.trading_pair,
            fill_price=Decimal("1.0"),
            fill_base_amount=Decimal("500.0"),
            fill_quote_amount=Decimal("500.0"),
            fee=AddedToCostTradeFee(percent=self.trade_fee_percent, percent_token=self.quote_asset),
            fill_timestamp=1,
        )

        self.assertTrue(order.update_with_trade_update(trade_update))
        self.assertEqual(order.executed_amount_base, trade_update.fill_base_amount)
        self.assertEqual(order.executed_amount_quote, trade_update.fill_quote_amount)
        self.assertEqual(order.last_update_timestamp, trade_update.fill_timestamp)
        self.assertEqual(1, len(order.order_fills))
        self.assertIn(trade_update.trade_id, order.order_fills)

    def test_update_with_trade_update_duplicate_trade_update(self):
        order: InFlightOrder = InFlightOrder(
            client_order_id=self.client_order_id,
            trading_pair=self.trading_pair,
            order_type=OrderType.LIMIT,
            trade_type=TradeType.BUY,
            amount=Decimal("1000.0"),
            creation_timestamp=1640001112.0,
            price=Decimal("1.0"),
        )

        trade_update: TradeUpdate = TradeUpdate(
            trade_id="someTradeId",
            client_order_id=self.client_order_id,
            exchange_order_id=self.exchange_order_id,
            trading_pair=self.trading_pair,
            fill_price=Decimal("1.0"),
            fill_base_amount=Decimal("500.0"),
            fill_quote_amount=Decimal("500.0"),
            fee=AddedToCostTradeFee(
                flat_fees=[TokenAmount(token=self.quote_asset, amount=self.trade_fee_percent * Decimal("500.0"))]),
            fill_timestamp=1,
        )

        self.assertTrue(order.update_with_trade_update(trade_update))
        self.assertEqual(order.executed_amount_base, trade_update.fill_base_amount)
        self.assertEqual(order.executed_amount_quote, trade_update.fill_quote_amount)
        self.assertEqual(order.last_update_timestamp, trade_update.fill_timestamp)
        self.assertEqual(1, len(order.order_fills))
        self.assertIn(trade_update.trade_id, order.order_fills)

        # Ignores duplicate trade update
        self.assertFalse(order.update_with_trade_update(trade_update))

    def test_update_with_trade_update_multiple_trade_updates(self):
        order: InFlightOrder = InFlightOrder(
            client_order_id=self.client_order_id,
            trading_pair=self.trading_pair,
            order_type=OrderType.LIMIT,
            trade_type=TradeType.BUY,
            amount=Decimal("1000.0"),
            creation_timestamp=1640001112.0,
            price=Decimal("1.0"),
        )

        initial_fill_price: Decimal = Decimal("0.5")
        initial_fill_amount: Decimal = Decimal("500.0")
        trade_update_1: TradeUpdate = TradeUpdate(
            trade_id="someTradeId_1",
            client_order_id=self.client_order_id,
            exchange_order_id=self.exchange_order_id,
            trading_pair=self.trading_pair,
            fill_price=initial_fill_price,
            fill_base_amount=initial_fill_amount,
            fill_quote_amount=initial_fill_price * initial_fill_amount,
            fee=AddedToCostTradeFee(
                flat_fees=[TokenAmount(token=self.quote_asset, amount=self.trade_fee_percent * initial_fill_amount)]),
            fill_timestamp=1,
        )

        subsequent_fill_price: Decimal = Decimal("1.0")
        subsequent_fill_amount: Decimal = Decimal("500.0")
        trade_update_2: TradeUpdate = TradeUpdate(
            trade_id="someTradeId_2",
            client_order_id=self.client_order_id,
            exchange_order_id=self.exchange_order_id,
            trading_pair=self.trading_pair,
            fill_price=subsequent_fill_price,
            fill_base_amount=subsequent_fill_amount,
            fill_quote_amount=subsequent_fill_price * subsequent_fill_amount,
            fee=AddedToCostTradeFee(
                flat_fees=[TokenAmount(token=self.quote_asset, amount=self.trade_fee_percent * subsequent_fill_amount)]),
            fill_timestamp=2,
        )

        self.assertTrue(order.update_with_trade_update(trade_update_1))
        self.assertIn(trade_update_1.trade_id, order.order_fills)
        self.assertEqual(order.executed_amount_base, trade_update_1.fill_base_amount)
        self.assertEqual(order.executed_amount_quote, trade_update_1.fill_quote_amount)
        self.assertEqual(order.last_update_timestamp, trade_update_1.fill_timestamp)
        self.assertEqual(1, len(order.order_fills))

        self.assertTrue(order.is_open)

        self.assertTrue(order.update_with_trade_update(trade_update_2))
        self.assertIn(trade_update_2.trade_id, order.order_fills)
        self.assertEqual(order.executed_amount_base, order.amount)
        self.assertEqual(
            order.executed_amount_quote, trade_update_1.fill_quote_amount + trade_update_2.fill_quote_amount
        )
        self.assertEqual(order.last_update_timestamp, trade_update_2.fill_timestamp)
        self.assertEqual(2, len(order.order_fills))
        self.assertEqual(
            order.average_executed_price,
            (trade_update_1.fill_quote_amount + trade_update_2.fill_quote_amount) / order.amount,
        )

        self.assertTrue(order.is_filled)
        self.assertEqual(order.current_state, OrderState.PENDING_CREATE)

    def test_trade_update_does_not_change_exchange_order_id(self):
        order: InFlightOrder = InFlightOrder(
            client_order_id=self.client_order_id,
            trading_pair=self.trading_pair,
            order_type=OrderType.LIMIT,
            trade_type=TradeType.BUY,
            amount=Decimal("1000.0"),
            price=Decimal("1.0"),
        )

        trade_update: TradeUpdate = TradeUpdate(
            trade_id="someTradeId",
            client_order_id=self.client_order_id,
            exchange_order_id=self.exchange_order_id,
            trading_pair=self.trading_pair,
            fill_price=Decimal("1.0"),
            fill_base_amount=Decimal("500.0"),
            fill_quote_amount=Decimal("500.0"),
            fee=AddedToCostTradeFee(
                flat_fees=[TokenAmount(token=self.quote_asset, amount=self.trade_fee_percent * Decimal("500.0"))]),
            fill_timestamp=1,
        )

        self.assertTrue(order.update_with_trade_update(trade_update))
        self.assertIsNone(order.exchange_order_id)
        self.assertFalse(order.exchange_order_id_update_event.is_set())<|MERGE_RESOLUTION|>--- conflicted
+++ resolved
@@ -158,14 +158,8 @@
             fill_price=order_0.price,
             fill_base_amount=order_0.amount,
             fill_quote_amount=(order_0.price * order_0.amount),
-<<<<<<< HEAD
             fee=AddedToCostTradeFee(flat_fees=[TokenAmount(self.base_asset, Decimal(0.01) * order_0.amount)]),
-            fill_timestamp=int(time.time() * 1e3),
-=======
-            fee_asset=self.base_asset,
-            fee_paid=Decimal(0.01) * order_0.amount,
             fill_timestamp=time.time(),
->>>>>>> bb9e342a
         )
         # Order completely filled after single trade update
         order_0.order_fills.update({trade_update_0.trade_id: trade_update_0})
@@ -190,15 +184,9 @@
             fill_price=Decimal("0.5"),
             fill_base_amount=(order_1.amount / Decimal("2.0")),
             fill_quote_amount=(order_1.price * (order_1.amount / Decimal("2.0"))),
-<<<<<<< HEAD
             fee=AddedToCostTradeFee(
                 flat_fees=[TokenAmount(self.base_asset, Decimal(0.01) * (order_1.amount / Decimal("2.0")))]),
-            fill_timestamp=int(time.time() * 1e3),
-=======
-            fee_asset=self.base_asset,
-            fee_paid=Decimal(0.01) * (order_1.amount / Decimal("2.0")),
             fill_timestamp=time.time(),
->>>>>>> bb9e342a
         )
 
         trade_update_2: TradeUpdate = TradeUpdate(
@@ -209,15 +197,9 @@
             fill_price=order_1.price,
             fill_base_amount=(order_1.amount / Decimal("2.0")),
             fill_quote_amount=(order_1.price * (order_1.amount / Decimal("2.0"))),
-<<<<<<< HEAD
             fee=AddedToCostTradeFee(
                 flat_fees=[TokenAmount(self.base_asset, Decimal(0.01) * (order_1.amount / Decimal("2.0")))]),
-            fill_timestamp=int(time.time() * 1e3),
-=======
-            fee_asset=self.base_asset,
-            fee_paid=Decimal(0.01) * (order_1.amount / Decimal("2.0")),
             fill_timestamp=time.time(),
->>>>>>> bb9e342a
         )
 
         # Order completely filled after 2 trade updates
@@ -287,6 +269,7 @@
             "last_state": "0",
             "leverage": "1",
             "position": "NIL",
+            "creation_timestamp": 1640001112.0,
             "order_fills": {"1": trade_update.to_json()}
         }
 
@@ -297,6 +280,7 @@
             order_type=OrderType.LIMIT,
             trade_type=TradeType.BUY,
             amount=Decimal("1000.0"),
+            creation_timestamp=1640001112.0,
             price=Decimal("1.0"),
         )
 
@@ -357,6 +341,7 @@
             "last_state": "0",
             "leverage": "1",
             "position": "NIL",
+            "creation_timestamp": 1640001112.0,
         }
 
         expected_order: InFlightOrder = InFlightOrder(
@@ -366,6 +351,7 @@
             order_type=OrderType.LIMIT,
             trade_type=TradeType.BUY,
             amount=Decimal("1000.0"),
+            creation_timestamp=1640001112.0,
             price=Decimal("1.0"),
         )
         expected_order.executed_amount_base = Decimal("1000")
@@ -419,11 +405,8 @@
         self.assertEqual(order_json["last_state"], str(order.current_state.value))
         self.assertEqual(order_json["leverage"], str(order.leverage))
         self.assertEqual(order_json["position"], order.position.value)
-<<<<<<< HEAD
+        self.assertEqual(order_json["creation_timestamp"], order.creation_timestamp)
         self.assertEqual(order_json["order_fills"], {"1": trade_update.to_json()})
-=======
-        self.assertEqual(order_json["creation_timestamp"], order.creation_timestamp)
->>>>>>> bb9e342a
 
     def test_to_limit_order(self):
         order: InFlightOrder = InFlightOrder(
@@ -485,16 +468,7 @@
         self.assertFalse(order.update_with_order_update(mismatch_order_update))
         self.assertEqual(Decimal("0"), order.executed_amount_base)
         self.assertEqual(Decimal("0"), order.executed_amount_quote)
-<<<<<<< HEAD
-        self.assertEqual(-1, order.last_update_timestamp)
-=======
-        self.assertIsNone(order.fee_asset)
-        self.assertEqual(Decimal("0"), order.cumulative_fee_paid)
-        self.assertEqual(Decimal("0"), order.last_filled_price)
-        self.assertEqual(Decimal("0"), order.last_filled_amount)
-        self.assertEqual(Decimal("0"), order.last_fee_paid)
         self.assertEqual(order.creation_timestamp, order.last_update_timestamp)
->>>>>>> bb9e342a
 
     def test_update_with_order_update_open_order(self):
         order: InFlightOrder = InFlightOrder(
@@ -726,6 +700,7 @@
             order_type=OrderType.LIMIT,
             trade_type=TradeType.BUY,
             amount=Decimal("1000.0"),
+            creation_timestamp=1640001112.0,
             price=Decimal("1.0"),
         )
 
