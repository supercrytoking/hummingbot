--- conflicted
+++ resolved
@@ -13,13 +13,9 @@
   NodeError,
   gatewayErrorMiddleware,
 } from './services/error-handler';
-<<<<<<< HEAD
 import { ConfigManagerV2 } from './services/config-manager-v2';
-=======
-
 import { SwaggerManager } from './services/swagger-manager';
 
->>>>>>> e1c36b50
 const swaggerUi = require('swagger-ui-express');
 
 export const app = express();
