--- conflicted
+++ resolved
@@ -18,10 +18,6 @@
 
 export namespace WalletRoutes {
   export const router = Router();
-<<<<<<< HEAD
-  router.use(asyncHandler(verifyEthereumIsAvailable));
-=======
->>>>>>> 3c57f029
 
   router.get(
     '/',
