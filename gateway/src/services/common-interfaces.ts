--- conflicted
+++ resolved
@@ -36,12 +36,8 @@
   | UniswapCoreToken;
 export type UniswapishTrade =
   | TradePangolin
-<<<<<<< HEAD
-  | Trade<Currency, Currency, TradeType>;
-=======
-  | TradeTraderjoe
-  | UniswapV3Trade<Currency, UniswapCoreToken, TradeType>;
->>>>>>> b42fb93d
+  | Trade<Currency, Currency, TradeType>
+  | TradeTraderjoe;
 export type UniswapishAmount =
   | CurrencyAmount
   | CurrencyAmountPangolin
