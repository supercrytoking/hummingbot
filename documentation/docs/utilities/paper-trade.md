# Paper Trading Mode

This feature allows users to test Hummingbot and simulate trading strategies without risking any actual assets. An exchange account, Ethereum wallet and Ethereum address is also not required when using this feature.

## Enabling and Disabling

Paper trading mode can be enabled/disabled inside Hummingbot by doing `config paper_trade_enabled`. The command `paper_trade` can also be used but only before creating or importing a strategy config file.

Alternatively, you can edit the `conf_global.yml` file using a text editor and set `paper_trade_enabled:` value to `true` or `false`.

The top bar shows the status to indicate if paper trading mode is on or off.

![](/assets/img/paper_trade_mode.png)


## Account Balance

By default, the paper trade account has the following tokens and balances:

```
paper_trade_account_balance:
- - USDT
  - 1000
- - ONE
  - 1000
- - USDQ
  - 1000
- - TUSD
  - 1000
- - ETH
  - 10
- - WETH
  - 10
- - USDC
  - 1000
- - DAI
  - 1000
```

Add more paper trade assets by editing `conf_global.yml` using a text editor. **Strictly follow the same format above**.

!!! warning
    When adding balances, make sure to exit and restart Hummingbot for the changes to take effect.


## Supported Connectors

- Binance
- Coinbase Pro
- Huobi
- Bamboo Relay
- Radar Relay
- Bittrex
- Dolomite
- Liquid
<<<<<<< HEAD
- Bitfinex
- KuCoin

### Not yet supported

- IDEX
=======
- KuCoin
>>>>>>> 7041a642
<|MERGE_RESOLUTION|>--- conflicted
+++ resolved
@@ -53,13 +53,5 @@
 - Bittrex
 - Dolomite
 - Liquid
-<<<<<<< HEAD
 - Bitfinex
-- KuCoin
-
-### Not yet supported
-
-- IDEX
-=======
-- KuCoin
->>>>>>> 7041a642
+- KuCoin