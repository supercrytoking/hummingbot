name: ci

on:
  push:
    branches: [master, development, 'refactor/unit_tests**', 'epic/**']
  pull_request:
    branches: [master, development, 'refactor/unit_tests**', 'epic/**', 'feat/gateway-v2']
    types: [ready_for_review, opened, synchronize, reopened]

jobs:
  build_hummingbot:
    name: Hummingbot build + stable tests
    if: github.event.pull_request.draft == false && github.base_ref != 'feat/gateway-v2'
    runs-on: "ubuntu-latest"

    steps:
      - uses: actions/checkout@v2
        with:
          fetch-depth: 0

      # Use cache's hashFiles function to check for changes in core code
      - name: Check for code changes
        id: program-changes
        uses: actions/cache@v2
        env:
          # Increase this value to manually reset cache if program files have not changed
          CACHE_NUMBER: 0
        with:
          path: README.md # placeholder file
          key: ${{ runner.os }}-build-${{ env.CACHE_NUMBER }}-${{ hashFiles('hummingbot/*', '**/*.py', '**/*.py*', '**/*.pxd', 'test/*') }}
<<<<<<< HEAD

      # Remove envs directory if exists to prevent bin/tar restore errors
      - name: Remove envs directory
        run: rm -Rf /usr/share/miniconda/envs
=======
>>>>>>> af8cf044

      # Check for setup/environmnet-linux.yml changes
      - name: Cache conda dependencies
        id: conda-dependencies
        uses: actions/cache@v2
        env:
          # Increase this value to manually reset cache if setup/environment-linux.yml has not changed
          CONDA_CACHE_NUMBER: 0
        with:
          path: |
            /home/runner/conda_pkgs_dir/
            /usr/share/miniconda/envs
          key: ${{ runner.os }}-conda-${{ env.CONDA_CACHE_NUMBER }}-${{ hashFiles('setup/environment-linux.yml') }}

      # Install environment and Hummingbot
      - name: Install environment and Hummingbot
        uses: ./.github/actions/install_env_and_hb
        with:
          program-cache-hit: ${{steps.program-changes.outputs.cache-hit}}
          dependencies-cache-hit: ${{steps.conda-dependencies.outputs.cache-hit}}

<<<<<<< HEAD
      - name: Install Miniconda and nose
        if: steps.program-changes.outputs.cache-hit != 'true' || steps.conda-dependencies.outputs.cache-hit != 'true'
        shell: bash
        run: |
          MINICONDA_FILENAME=Miniconda3-latest-Linux-x86_64.sh
          curl -o $MINICONDA_FILENAME "https://repo.continuum.io/miniconda/$MINICONDA_FILENAME"
          bash ${MINICONDA_FILENAME} -b -f -p $HOME/miniconda3
          source /usr/share/miniconda/etc/profile.d/conda.sh
          conda install -c anaconda nose

      - name: Get yarn cache directory path
        id: yarn-cache-dir-path
        run: echo "::set-output name=dir::$(yarn cache dir)"

      - uses: actions/cache@v2
        id: yarn-cache # use this to check for `cache-hit` (`steps.yarn-cache.outputs.cache-hit != 'true'`)
        with:
          path: ${{ steps.yarn-cache-dir-path.outputs.dir }}
          key: ${{ runner.os }}-yarn-${{ hashFiles('**/yarn.lock') }}
          restore-keys: |
            ${{ runner.os }}-yarn-

      - name: Install Gateway Dependencies
        run: yarn --cwd ./gateway install

      # Install pre_commit if code has changed
      - name: Install pre_commit
        if: steps.program-changes.outputs.cache-hit != 'true' || steps.conda-dependencies.outputs.cache-hit != 'true'
        shell: bash
        run: |
          source /usr/share/miniconda/etc/profile.d/conda.sh
          conda install -c conda-forge pre_commit

      # Install hummingbot env if environment-linux.yml has changed
      - name: Install Hummingbot
        if: steps.conda-dependencies.outputs.cache-hit != 'true'
        shell: bash -l {0}
        run: |
          source /usr/share/miniconda/etc/profile.d/conda.sh
          ./install

      # Compile and run tests if code has changed
      - name: Run Flake8 and eslint
        shell: bash
        if: steps.program-changes.outputs.cache-hit != 'true' || steps.conda-dependencies.outputs.cache-hit != 'true'
        run: |
          source /usr/share/miniconda/etc/profile.d/conda.sh
          conda activate hummingbot
          pre-commit run --all-files
      - name: Compile Hummingbot
=======
      # Install gateway
      - name: Install Gateway Dependencies
        run: yarn --cwd ./gateway install

      # Compile and run tests if code has changed
      - name: Run pre-commit hooks on diff
>>>>>>> af8cf044
        shell: bash
        if: steps.program-changes.outputs.cache-hit != 'true' || steps.conda-dependencies.outputs.cache-hit != 'true'
        run: |
          source $CONDA/etc/profile.d/conda.sh
          conda activate hummingbot
          pre-commit run --files $(git diff --name-only origin/$GITHUB_BASE_REF)

      - name: Run stable tests and calculate coverage
        if: steps.program-changes.outputs.cache-hit != 'true' || steps.conda-dependencies.outputs.cache-hit != 'true'
        shell: bash
        run: |
          source $CONDA/etc/profile.d/conda.sh
          conda activate hummingbot
          make test

      - name: Check and report global coverage
        if: steps.program-changes.outputs.cache-hit != 'true' || steps.conda-dependencies.outputs.cache-hit != 'true'
        shell: bash
        run: |
          source $CONDA/etc/profile.d/conda.sh
          conda activate hummingbot
          make report_coverage

      - name: Validate coverage for the changes
        if: github.event_name == 'pull_request' && (steps.program-changes.outputs.cache-hit != 'true' || steps.conda-dependencies.outputs.cache-hit != 'true')
        shell: bash
        run: |
          source $CONDA/etc/profile.d/conda.sh
          conda activate hummingbot
          git fetch --all -q
          git checkout -b $GITHUB_SHA
          coverage xml
          diff-cover --compare-branch=origin/$GITHUB_BASE_REF --fail-under=80 coverage.xml

      # Notify results to discord
      - uses: actions/setup-ruby@v1
      - name: Send Webhook Notification
        if: github.event_name != 'pull_request'
        env:
          JOB_STATUS: ${{ job.status }}
          WEBHOOK_URL: ${{ secrets.WEBHOOK_URL }}
          HOOK_OS_NAME: ${{ runner.os }}
          WORKFLOW_NAME: ${{ github.workflow }}
        run: |
          git clone --depth 1 https://github.com/DiscordHooks/github-actions-discord-webhook.git webhook
          bash webhook/send.sh $JOB_STATUS $WEBHOOK_URL
        shell: bash
  build_gateway:
    name: Gateway build + unit tests
    if: github.base_ref == 'feat/gateway-v2'
    runs-on: 'ubuntu-latest'

    steps:
      - name: Checkout commit
        uses: actions/checkout@v2

      - name: Use Node.js
        uses: actions/setup-node@v1
        with:
          node-version: '16.x'

      - name: Get yarn cache directory path
        id: yarn-cache-dir-path
        run: echo "::set-output name=dir::$(yarn cache dir)"

      - uses: actions/cache@v2
        id: yarn-cache # use this to check for `cache-hit` (`steps.yarn-cache.outputs.cache-hit != 'true'`)
        with:
          path: ${{ steps.yarn-cache-dir-path.outputs.dir }}
          key: ${{ runner.os }}-yarn-${{ hashFiles('**/yarn.lock') }}
          restore-keys: |
            ${{ runner.os }}-yarn-

      - name: Install Dependencies
        run: yarn --cwd ./gateway install

      - name: Create yml config file
        env:
          INFURA_KEY: ${{ secrets.INFURA_KEY }}
          ETH_GAS_STATION_API_KEY: ${{ secrets.ETH_GAS_STATION_API_KEY }}
        run: |
          mkdir -p ./gateway/conf/
          cat << EOF >> ./gateway/conf/ethereum.yml
          networks:
            mainnet:
              chainID: 1
              nodeURL: https://mainnet.infura.io/v3/
              tokenListType: URL
              tokenListSource: >-
                https://wispy-bird-88a7.uniswap.workers.dev/?url=http://tokens.1inch.eth.link
              nativeCurrencySymbol: ETH
            kovan:
              chainID: 42
              nodeURL: https://kovan.infura.io/v3/
              tokenListType: FILE
              tokenListSource: src/chains/ethereum/erc20_tokens_kovan.json
              nativeCurrencySymbol: ETH
          nodeAPIKey: "$INFURA_KEY"
          manualGasPrice: 110
          EOF

          cat << EOF >> ./gateway/conf/ethereum-gas-station.yml
          enabled: true
          gasStationURL: 'https://ethgasstation.info/api/ethgasAPI.json?api-key='
          APIKey: "$ETH_GAS_STATION_API_KEY"
          gasLevel: fast
          EOF

          cat << EOF >> ./gateway/conf/avalanche.yml
          networks:
            fuji:
              chainID: 43113
              nodeURL: 'https://api.avax-test.network/ext/bc/C/rpc'
              tokenListType: 'FILE'
              tokenListSource: 'src/chains/avalanche/avalanche_tokens_fuji.json'
              nativeCurrencySymbol: 'AVAX'
            avalanche:
              chainID: 43114
              nodeURL: 'https://api.avax.network/ext/bc/C/rpc'
              tokenListType: 'URL'
              tokenListSource: 'https://raw.githubusercontent.com/pangolindex/tokenlists/main/top15.tokenlist.json'
              nativeCurrencySymbol: 'AVAX'

          nodeAPIKey: "$INFURA_KEY"
          manualGasPrice: 100
          EOF

      - name: Create yml passphrase file
        shell: bash
        env:
          CERT_PASSPHRASE: ${{ secrets.CERT_PASSPHRASE }}
        run: |
          mkdir -p ./gateway/conf/
          cat << EOF >> ./gateway/conf/gateway-passphrase.yml
          CERT_PASSPHRASE: "$CERT_PASSPHRASE"
          EOF
          chmod 0600 ./gateway/conf/gateway-passphrase.yml

      - name: Build project
        run: yarn --cwd ./gateway build

      - name: Run unit test
        run: yarn --cwd ./gateway test:unit 

      - name: Run unit test coverage
        if: github.event_name == 'pull_request' && steps.program-changes.outputs.cache-hit != 'true'
        shell: bash
        run: |
          git fetch --all -q
          git checkout -b $GITHUB_SHA
          yarn --cwd ./gateway test:cov 
          git diff origin/$GITHUB_BASE_REF | $(yarn --cwd ./gateway bin)/diff-test-coverage -c ./gateway/coverage/lcov.info -t lcov -b 65 -l 67<|MERGE_RESOLUTION|>--- conflicted
+++ resolved
@@ -28,13 +28,6 @@
         with:
           path: README.md # placeholder file
           key: ${{ runner.os }}-build-${{ env.CACHE_NUMBER }}-${{ hashFiles('hummingbot/*', '**/*.py', '**/*.py*', '**/*.pxd', 'test/*') }}
-<<<<<<< HEAD
-
-      # Remove envs directory if exists to prevent bin/tar restore errors
-      - name: Remove envs directory
-        run: rm -Rf /usr/share/miniconda/envs
-=======
->>>>>>> af8cf044
 
       # Check for setup/environmnet-linux.yml changes
       - name: Cache conda dependencies
@@ -56,65 +49,12 @@
           program-cache-hit: ${{steps.program-changes.outputs.cache-hit}}
           dependencies-cache-hit: ${{steps.conda-dependencies.outputs.cache-hit}}
 
-<<<<<<< HEAD
-      - name: Install Miniconda and nose
-        if: steps.program-changes.outputs.cache-hit != 'true' || steps.conda-dependencies.outputs.cache-hit != 'true'
-        shell: bash
-        run: |
-          MINICONDA_FILENAME=Miniconda3-latest-Linux-x86_64.sh
-          curl -o $MINICONDA_FILENAME "https://repo.continuum.io/miniconda/$MINICONDA_FILENAME"
-          bash ${MINICONDA_FILENAME} -b -f -p $HOME/miniconda3
-          source /usr/share/miniconda/etc/profile.d/conda.sh
-          conda install -c anaconda nose
-
-      - name: Get yarn cache directory path
-        id: yarn-cache-dir-path
-        run: echo "::set-output name=dir::$(yarn cache dir)"
-
-      - uses: actions/cache@v2
-        id: yarn-cache # use this to check for `cache-hit` (`steps.yarn-cache.outputs.cache-hit != 'true'`)
-        with:
-          path: ${{ steps.yarn-cache-dir-path.outputs.dir }}
-          key: ${{ runner.os }}-yarn-${{ hashFiles('**/yarn.lock') }}
-          restore-keys: |
-            ${{ runner.os }}-yarn-
-
-      - name: Install Gateway Dependencies
-        run: yarn --cwd ./gateway install
-
-      # Install pre_commit if code has changed
-      - name: Install pre_commit
-        if: steps.program-changes.outputs.cache-hit != 'true' || steps.conda-dependencies.outputs.cache-hit != 'true'
-        shell: bash
-        run: |
-          source /usr/share/miniconda/etc/profile.d/conda.sh
-          conda install -c conda-forge pre_commit
-
-      # Install hummingbot env if environment-linux.yml has changed
-      - name: Install Hummingbot
-        if: steps.conda-dependencies.outputs.cache-hit != 'true'
-        shell: bash -l {0}
-        run: |
-          source /usr/share/miniconda/etc/profile.d/conda.sh
-          ./install
-
-      # Compile and run tests if code has changed
-      - name: Run Flake8 and eslint
-        shell: bash
-        if: steps.program-changes.outputs.cache-hit != 'true' || steps.conda-dependencies.outputs.cache-hit != 'true'
-        run: |
-          source /usr/share/miniconda/etc/profile.d/conda.sh
-          conda activate hummingbot
-          pre-commit run --all-files
-      - name: Compile Hummingbot
-=======
       # Install gateway
       - name: Install Gateway Dependencies
         run: yarn --cwd ./gateway install
 
       # Compile and run tests if code has changed
       - name: Run pre-commit hooks on diff
->>>>>>> af8cf044
         shell: bash
         if: steps.program-changes.outputs.cache-hit != 'true' || steps.conda-dependencies.outputs.cache-hit != 'true'
         run: |
